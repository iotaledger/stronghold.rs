--- conflicted
+++ resolved
@@ -49,13 +49,8 @@
 mod local_client {
     use super::*;
     use iota_stronghold::{
-<<<<<<< HEAD
         p2p::{ClientRequest, ShRequest, ShResult},
-        procedures::{Ed25519Sign, GenerateKey, KeyType, OutputKey, PersistOutput, PersistSecret},
-=======
-        p2p::{ShRequest, ShResult},
         procedures::{Ed25519Sign, GenerateKey, KeyType},
->>>>>>> 8c1b7d2d
         Location, RecordHint,
     };
     use p2p::{ChannelSinkConfig, EventChannel, StrongholdP2p};
@@ -88,14 +83,10 @@
             hint: key_hint,
         };
         let res = network
-<<<<<<< HEAD
             .send_request(
                 stronghold_id,
-                ShRequest::Client(ClientRequest::Procedure(generate_key.into())),
+                ShRequest::Client(ClientRequest::Procedures(generate_key.into())),
             )
-=======
-            .send_request(stronghold_id, ShRequest::Procedures(generate_key.into()))
->>>>>>> 8c1b7d2d
             .await?;
         match res {
             ShResult::Proc(res) => {
@@ -124,14 +115,10 @@
             private_key: location,
         };
         let res = network
-<<<<<<< HEAD
             .send_request(
                 stronghold_id,
-                ShRequest::Client(ClientRequest::Procedure(sign_message.into())),
+                ShRequest::Client(ClientRequest::Procedures(sign_message.into())),
             )
-=======
-            .send_request(stronghold_id, ShRequest::Procedures(sign_message.into()))
->>>>>>> 8c1b7d2d
             .await?;
         match res {
             ShResult::Proc(res) => {
