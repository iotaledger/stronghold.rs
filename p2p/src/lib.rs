--- conflicted
+++ resolved
@@ -3,13 +3,8 @@
 
 //! # Stronghold-P2p
 //!
-<<<<<<< HEAD
-//! This crate implements a secure P2P-communication layer for [`Stronghold`][<https://docs.rs/iota_stronghold/>],
-//! which enables permissioned use of remote strongholds for creating services like remote signing.
-=======
 //! This crate implements a secure P2P-communication layer for [`Stronghold`](<https://docs.rs/iota_stronghold/>).
 //! It enables permissioned use of remote strongholds for creating services like remote signing.
->>>>>>> 251b0262
 //! However, while being significantly influenced by Stronghold's use-case, it is not dependent on the Stronghold crate
 //! itself and may be used independently.
 //!
