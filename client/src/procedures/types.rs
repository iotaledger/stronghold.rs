--- conflicted
+++ resolved
@@ -112,11 +112,7 @@
 }
 
 /// Output of a [`StrongholdProcedure`][super::StrongholdProcedure].
-<<<<<<< HEAD
-#[derive(Debug, Clone, Eq, PartialEq, Serialize, Deserialize)]
-=======
 #[derive(Debug, Clone, PartialEq, Eq, Serialize, Deserialize)]
->>>>>>> dd47314e
 pub struct ProcedureOutput(Vec<u8>);
 
 impl From<()> for ProcedureOutput {
