// Copyright 2020-2021 IOTA Stiftung
// SPDX-License-Identifier: Apache-2.0

use crate::{
    actors::{RecordError, VaultError},
    FatalEngineError, Location,
};
use engine::{
    new_runtime::memories::buffer::Buffer,
    vault::{RecordHint, VaultId},
};
use serde::{Deserialize, Serialize};
use std::{fmt::Debug, string::FromUtf8Error};
use thiserror::Error as DeriveError;

/// Bridge to the engine that is required for using / writing / revoking secrets in the vault.
pub trait Runner {
    fn get_guard<F, T>(&mut self, location0: &Location, f: F) -> Result<T, VaultError<FatalProcedureError>>
    where
        F: FnOnce(Buffer<u8>) -> Result<T, FatalProcedureError>;

    // Execute a function that uses the secret stored at `location0`. From the returned `Products` the secret is
    // written into `location1` and the output is returned.
    fn exec_proc<F, T>(
        &mut self,
        location0: &Location,
        location1: &Location,
        hint: RecordHint,
        f: F,
    ) -> Result<T, VaultError<FatalProcedureError>>
    where
        F: FnOnce(Buffer<u8>) -> Result<Products<T>, FatalProcedureError>;

    fn write_to_vault(&mut self, location1: &Location, hint: RecordHint, value: Vec<u8>) -> Result<(), RecordError>;

    fn revoke_data(&mut self, location: &Location) -> Result<(), RecordError>;

    fn garbage_collect(&mut self, vault_id: VaultId) -> bool;
}

/// Products of a procedure.
pub struct Products<T> {
    /// New secret.
    pub secret: Vec<u8>,
    /// Non-secret Output.
    pub output: T,
}

/// Procedure to create, use or remove secrets from a stronghold vault.
/// The `primitives::procedure` macro may be used to auto-implement this
/// trait for procedures that implement `GenerateSecret`, `DeriveSecret` or `UseSecret`.
pub trait Procedure: Sized {
    // Non-secret output type.
    type Output: TryFrom<ProcedureOutput>;

    fn execute<R: Runner>(self, _runner: &mut R) -> Result<Self::Output, ProcedureError>;
}

/// Trait for procedures that generate a new secret.
pub trait GenerateSecret: Sized {
    type Output;

    fn generate(self) -> Result<Products<Self::Output>, FatalProcedureError>;

    fn target(&self) -> (&Location, RecordHint);

    fn exec<R: Runner>(self, runner: &mut R) -> Result<Self::Output, ProcedureError> {
        let (target, hint) = self.target();
        let target = target.clone();
        let Products { output, secret } = self.generate()?;
        runner.write_to_vault(&target, hint, secret)?;
        Ok(output)
    }
}

/// Trait for procedures that use an existing secret to derive a new one.
pub trait DeriveSecret: Sized {
    type Output;

<<<<<<< HEAD
    fn derive(self, guard: GuardedVec<u8>) -> Result<Products<Self::Output>, FatalProcedureError>;
=======
    fn derive(self, guard: Buffer<u8>) -> Result<Products<Self::Output>, FatalProcedureError>;
>>>>>>> 3fce2f15

    fn source(&self) -> &Location;

    fn target(&self) -> (&Location, RecordHint);

    fn exec<R: Runner>(self, runner: &mut R) -> Result<Self::Output, ProcedureError> {
        let source = self.source().clone();
        let (target, hint) = self.target();
        let target = target.clone();
        let f = |guard| self.derive(guard);
        let output = runner.exec_proc(&source, &target, hint, f)?;
        Ok(output)
    }
}

/// Trait for procedures that use an existing secret.
pub trait UseSecret: Sized {
    type Output;

<<<<<<< HEAD
    fn use_secret(self, guard: GuardedVec<u8>) -> Result<Self::Output, FatalProcedureError>;
=======
    fn use_secret(self, guard: Buffer<u8>) -> Result<Self::Output, FatalProcedureError>;
>>>>>>> 3fce2f15

    fn source(&self) -> &Location;

    fn exec<R: Runner>(self, runner: &mut R) -> Result<Self::Output, ProcedureError> {
        let source = self.source().clone();
        let f = |guard| self.use_secret(guard);
        let output = runner.get_guard(&source, f)?;
        Ok(output)
    }
}

/// Output of a [`StrongholdProcedure`][super::StrongholdProcedure].
#[derive(Debug, Clone, PartialEq, Serialize, Deserialize)]
pub struct ProcedureOutput(Vec<u8>);

impl From<()> for ProcedureOutput {
    fn from(_: ()) -> Self {
        ProcedureOutput(Vec::new())
    }
}

impl From<Vec<u8>> for ProcedureOutput {
    fn from(v: Vec<u8>) -> Self {
        ProcedureOutput(v)
    }
}

impl From<String> for ProcedureOutput {
    fn from(s: String) -> Self {
        s.into_bytes().into()
    }
}

impl<const N: usize> From<[u8; N]> for ProcedureOutput {
    fn from(a: [u8; N]) -> Self {
        a.to_vec().into()
    }
}

impl From<ProcedureOutput> for () {
    fn from(_: ProcedureOutput) -> Self {}
}

impl From<ProcedureOutput> for Vec<u8> {
    fn from(value: ProcedureOutput) -> Self {
        value.0
    }
}

impl TryFrom<ProcedureOutput> for String {
    type Error = FromUtf8Error;
    fn try_from(value: ProcedureOutput) -> Result<Self, Self::Error> {
        String::from_utf8(value.0)
    }
}

impl<const N: usize> TryFrom<ProcedureOutput> for [u8; N] {
    type Error = <[u8; N] as TryFrom<Vec<u8>>>::Error;

    fn try_from(value: ProcedureOutput) -> Result<Self, Self::Error> {
        value.0.try_into()
    }
}

/// Error on procedure execution.
#[derive(DeriveError, Debug, Clone, Serialize, Deserialize)]
pub enum ProcedureError {
    /// Operation on the vault failed.
    #[error("engine: {0}")]
    Engine(#[from] FatalEngineError),

    /// Operation on the vault failed.
    #[error("procedure: {0}")]
    Procedure(#[from] FatalProcedureError),
}

impl<T> From<VaultError<T>> for ProcedureError
where
    T: Into<FatalProcedureError> + Debug,
{
    fn from(e: VaultError<T>) -> Self {
        match e {
            VaultError::Procedure(e) => ProcedureError::Procedure(e.into()),
            other => ProcedureError::Engine(other.to_string().into()),
        }
    }
}

impl From<RecordError> for ProcedureError {
    fn from(e: RecordError) -> Self {
        ProcedureError::Engine(e.into())
    }
}

/// Execution of the procedure failed.
#[derive(DeriveError, Debug, Clone, Serialize, Deserialize)]
#[error("fatal procedure error {0}")]
pub struct FatalProcedureError(String);

impl From<crypto::Error> for FatalProcedureError {
    fn from(e: crypto::Error) -> Self {
        FatalProcedureError(e.to_string())
    }
}

impl From<String> for FatalProcedureError {
    fn from(e: String) -> Self {
        FatalProcedureError(e)
    }
}

#[cfg(test)]
mod test {
    use super::ProcedureOutput;
    use stronghold_utils::random;

    #[test]
    fn proc_io_vec() {
        let vec = random::bytestring(2048);
        let proc_io: ProcedureOutput = vec.clone().into();
        let converted = Vec::try_from(proc_io).unwrap();
        assert_eq!(vec.len(), converted.len());
        assert_eq!(vec, converted);
    }

    #[test]
    fn proc_io_string() {
        let string = random::string(2048);
        let proc_io: ProcedureOutput = string.clone().into();
        let converted = String::try_from(proc_io).unwrap();
        assert_eq!(string.len(), converted.len());
        assert_eq!(string, converted);
    }

    #[test]
    fn proc_io_array() {
        let mut test_vec = Vec::with_capacity(337);
        for _ in 0..test_vec.capacity() {
            test_vec.push(random::random())
        }
        let array: [u8; 337] = test_vec.try_into().unwrap();
        let proc_io: ProcedureOutput = array.into();
        let converted = <[u8; 337]>::try_from(proc_io).unwrap();
        assert_eq!(array, converted);
    }
}<|MERGE_RESOLUTION|>--- conflicted
+++ resolved
@@ -77,11 +77,7 @@
 pub trait DeriveSecret: Sized {
     type Output;
 
-<<<<<<< HEAD
-    fn derive(self, guard: GuardedVec<u8>) -> Result<Products<Self::Output>, FatalProcedureError>;
-=======
     fn derive(self, guard: Buffer<u8>) -> Result<Products<Self::Output>, FatalProcedureError>;
->>>>>>> 3fce2f15
 
     fn source(&self) -> &Location;
 
@@ -101,11 +97,7 @@
 pub trait UseSecret: Sized {
     type Output;
 
-<<<<<<< HEAD
-    fn use_secret(self, guard: GuardedVec<u8>) -> Result<Self::Output, FatalProcedureError>;
-=======
     fn use_secret(self, guard: Buffer<u8>) -> Result<Self::Output, FatalProcedureError>;
->>>>>>> 3fce2f15
 
     fn source(&self) -> &Location;
 
