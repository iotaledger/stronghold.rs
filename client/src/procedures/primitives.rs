// Copyright 2020-2021 IOTA Stiftung
// SPDX-License-Identifier: Apache-2.0

use std::{convert::TryInto, str::FromStr};

use super::types::*;
use crate::{derive_record_id, derive_vault_id, Client, ClientError, Location, UseKey};
pub use crypto::keys::slip10::{Chain, ChainCode, Curve};
use crypto::{
    ciphers::{
        aes_gcm::Aes256Gcm,
        aes_kw::Aes256Kw,
        chacha::XChaCha20Poly1305,
        traits::{Aead, Tag},
    },
    hashes::{
        sha::{Sha256, Sha384, Sha512, SHA256_LEN, SHA384_LEN, SHA512_LEN},
        Digest,
    },
    keys::{
        bip39,
        pbkdf::{PBKDF2_HMAC_SHA256, PBKDF2_HMAC_SHA384, PBKDF2_HMAC_SHA512},
        slip10, x25519,
    },
    macs::hmac::{HMAC_SHA256, HMAC_SHA384, HMAC_SHA512},
    signatures::{ed25519, secp256k1_ecdsa},
    utils::rand::fill,
};

use engine::runtime::memories::buffer::{Buffer, Ref};
use serde::{Deserialize, Serialize};
use stronghold_utils::GuardDebug;
use zeroize::{Zeroize, Zeroizing};

/// Enum that wraps all cryptographic procedures that are supported by Stronghold.
///
/// A procedure performs a (cryptographic) operation on a secret in the vault and/
/// or generates a new secret.
#[derive(Clone, GuardDebug, Serialize, Deserialize)]
pub enum StrongholdProcedure {
    WriteVault(WriteVault),
    RevokeData(RevokeData),
    GarbageCollect(GarbageCollect),
    CopyRecord(CopyRecord),
    Slip10Generate(Slip10Generate),
    Slip10Derive(Slip10Derive),
    BIP39Generate(BIP39Generate),
    BIP39Recover(BIP39Recover),
    PublicKey(PublicKey),
    GetEvmAddress(GetEvmAddress),
    GenerateKey(GenerateKey),
    Ed25519Sign(Ed25519Sign),
    Secp256k1EcdsaSign(Secp256k1EcdsaSign),
    X25519DiffieHellman(X25519DiffieHellman),
    Hmac(Hmac),
    Hkdf(Hkdf),
    ConcatKdf(ConcatKdf),
    AesKeyWrapEncrypt(AesKeyWrapEncrypt),
    AesKeyWrapDecrypt(AesKeyWrapDecrypt),
    Pbkdf2Hmac(Pbkdf2Hmac),
    AeadEncrypt(AeadEncrypt),
    AeadDecrypt(AeadDecrypt),
    ConcatSecret(ConcatSecret),

    #[cfg(feature = "insecure")]
    CompareSecret(CompareSecret),
}

impl Procedure for StrongholdProcedure {
    type Output = ProcedureOutput;

    fn execute<R: Runner>(self, runner: &R) -> Result<Self::Output, ProcedureError> {
        use StrongholdProcedure::*;
        match self {
            WriteVault(proc) => proc.execute(runner).map(|o| o.into()),
            RevokeData(proc) => proc.execute(runner).map(|o| o.into()),
            GarbageCollect(proc) => proc.execute(runner).map(|o| o.into()),
            CopyRecord(proc) => proc.execute(runner).map(|o| o.into()),
            Slip10Generate(proc) => proc.execute(runner).map(|o| o.into()),
            Slip10Derive(proc) => proc.execute(runner).map(|o| o.into()),
            BIP39Generate(proc) => proc.execute(runner).map(|o| o.into()),
            BIP39Recover(proc) => proc.execute(runner).map(|o| o.into()),
            GenerateKey(proc) => proc.execute(runner).map(|o| o.into()),
            PublicKey(proc) => proc.execute(runner).map(|o| o.into()),
            GetEvmAddress(proc) => proc.execute(runner).map(|o| o.into()),
            Ed25519Sign(proc) => proc.execute(runner).map(|o| o.into()),
            Secp256k1EcdsaSign(proc) => proc.execute(runner).map(|o| o.into()),
            X25519DiffieHellman(proc) => proc.execute(runner).map(|o| o.into()),
            Hmac(proc) => proc.execute(runner).map(|o| o.into()),
            Hkdf(proc) => proc.execute(runner).map(|o| o.into()),
            ConcatKdf(proc) => proc.execute(runner).map(|o| o.into()),
            AesKeyWrapEncrypt(proc) => proc.execute(runner).map(|o| o.into()),
            AesKeyWrapDecrypt(proc) => proc.execute(runner).map(|o| o.into()),
            Pbkdf2Hmac(proc) => proc.execute(runner).map(|o| o.into()),
            AeadEncrypt(proc) => proc.execute(runner).map(|o| o.into()),
            AeadDecrypt(proc) => proc.execute(runner).map(|o| o.into()),
            ConcatSecret(proc) => proc.exec(runner).map(|o| o.into()),

            #[cfg(feature = "insecure")]
            CompareSecret(proc) => proc.exec(runner).map(|o| o.into()),
        }
    }
}

impl StrongholdProcedure {
    pub(crate) fn input(&self) -> Option<Location> {
        match self {
            StrongholdProcedure::CopyRecord(CopyRecord { source: input, .. })
            | StrongholdProcedure::Slip10Derive(Slip10Derive {
                input: Slip10DeriveInput::Seed(input),
                ..
            })
            | StrongholdProcedure::Slip10Derive(Slip10Derive {
                input: Slip10DeriveInput::Key(input),
                ..
            })
            | StrongholdProcedure::PublicKey(PublicKey { private_key: input, .. })
            | StrongholdProcedure::GetEvmAddress(GetEvmAddress { private_key: input })
            | StrongholdProcedure::Ed25519Sign(Ed25519Sign { private_key: input, .. })
            | StrongholdProcedure::Secp256k1EcdsaSign(Secp256k1EcdsaSign { private_key: input, .. })
            | StrongholdProcedure::X25519DiffieHellman(X25519DiffieHellman { private_key: input, .. })
            | StrongholdProcedure::Hkdf(Hkdf { ikm: input, .. })
            | StrongholdProcedure::ConcatKdf(ConcatKdf {
                shared_secret: input, ..
            })
            | StrongholdProcedure::Hmac(Hmac { key: input, .. })
            | StrongholdProcedure::AeadEncrypt(AeadEncrypt { key: input, .. })
            | StrongholdProcedure::AeadDecrypt(AeadDecrypt { key: input, .. }) => Some(input.clone()),
            _ => None,
        }
    }
    pub(crate) fn output(&self) -> Option<Location> {
        match self {
            StrongholdProcedure::WriteVault(WriteVault { location: output, .. })
            | StrongholdProcedure::CopyRecord(CopyRecord { target: output, .. })
            | StrongholdProcedure::Slip10Generate(Slip10Generate { output, .. })
            | StrongholdProcedure::Slip10Derive(Slip10Derive { output, .. })
            | StrongholdProcedure::BIP39Generate(BIP39Generate { output, .. })
            | StrongholdProcedure::BIP39Recover(BIP39Recover { output, .. })
            | StrongholdProcedure::GenerateKey(GenerateKey { output, .. })
            | StrongholdProcedure::X25519DiffieHellman(X25519DiffieHellman { shared_key: output, .. })
            | StrongholdProcedure::Hkdf(Hkdf { okm: output, .. })
            | StrongholdProcedure::ConcatKdf(ConcatKdf { output, .. })
            | StrongholdProcedure::Pbkdf2Hmac(Pbkdf2Hmac { output, .. }) => Some(output.clone()),
            _ => None,
        }
    }
}

/// Implement `StrongholdProcedure: From<T>` for all.
/// Implement [`Procedure`] if `$Trait:ident` != `_`.
#[macro_export]
macro_rules! procedures {
    { _ => { $($Proc:ident),+ }} => {
        $(
            impl From<$Proc> for StrongholdProcedure {
                fn from(proc: $Proc) -> Self {
                    StrongholdProcedure::$Proc(proc)
                }
            }
        )+
    };
    { $Trait:ident => { $($Proc:ident),+ }} => {
        $(
            impl Procedure for $Proc {
                type Output = <$Proc as $Trait>::Output;

                fn execute<R: Runner>(self, runner: &R) -> Result<Self::Output, ProcedureError> {
                    self.exec(runner)
                }
            }
        )+
        procedures!(_ => { $($Proc),+ });
    };
    { $($Trait:tt => { $($Proc:ident),+ }),+} => {
        $(
            procedures!($Trait => { $($Proc),+ } );
        )+
    };
}

#[macro_export]
macro_rules! generic_procedures {
    { $Trait:ident<$n:literal> => { $($Proc:ident),+ }} => {
        $(
            impl Procedure for $Proc {
                type Output = <$Proc as $Trait<$n>>::Output;

                fn execute<R: Runner>(self, runner: &R) -> Result<Self::Output, ProcedureError> {
                    self.exec(runner)
                }
            }
        )+
        procedures!(_ => { $($Proc),+ });
    };
    { $($Trait:tt<$n:literal> => { $($Proc:ident),+ }),+} => {
        $(
            generic_procedures!($Trait<$n> => { $($Proc),+ } );
        )+
    };
}

#[cfg(feature = "insecure")]
generic_procedures! {
    UseSecret<1> => { CompareSecret }
}

generic_procedures! {
    // Stronghold procedures that implement the `UseSecret` trait.
    UseSecret<1> => { PublicKey, GetEvmAddress, Ed25519Sign, Secp256k1EcdsaSign, Hmac, AeadEncrypt, AeadDecrypt },
    UseSecret<2> => { AesKeyWrapEncrypt },
    // Stronghold procedures that implement the `DeriveSecret` trait.
    DeriveSecret<1> => { CopyRecord, Slip10Derive, X25519DiffieHellman, Hkdf, ConcatKdf, AesKeyWrapDecrypt },
    DeriveSecret<2> => { ConcatSecret }
}

procedures! {
    // Stronghold procedures that implement the `GenerateSecret` trait.
    GenerateSecret => { WriteVault, BIP39Generate, BIP39Recover, Slip10Generate, GenerateKey, Pbkdf2Hmac },
    // Stronghold procedures that directly implement the `Procedure` trait.
    _ => { RevokeData, GarbageCollect }
}

/// Write data to the specified [`Location`].
#[derive(Clone, GuardDebug, Serialize, Deserialize)]
pub struct WriteVault {
    pub data: Zeroizing<Vec<u8>>,
    pub location: Location,
}

impl GenerateSecret for WriteVault {
    type Output = ();

    fn generate(self) -> Result<Products<Self::Output>, FatalProcedureError> {
        Ok(Products {
            secret: self.data,
            output: (),
        })
    }

    fn target(&self) -> &Location {
        &self.location
    }
}

/// Revoke the data from the specified [`Location`]. Revoked data is not readable and can be
/// removed from a vault with the [`GarbageCollect`] Procedure. If the `should_gc` flag is set to `true`,
/// it with automatically cleanup the revoke. Otherwise, the data is just marked as revoked.
#[derive(Debug, Clone, Serialize, Deserialize)]
pub struct RevokeData {
    pub location: Location,
    pub should_gc: bool,
}

impl Procedure for RevokeData {
    type Output = ();
    fn execute<R: Runner>(self, runner: &R) -> Result<Self::Output, ProcedureError> {
        runner.revoke_data(&self.location)?;
        if self.should_gc {
            runner.garbage_collect(self.location.resolve().0)?;
        }
        Ok(())
    }
}

/// Garbage collects any revokes in a Vault based on the given `vault_path`.
#[derive(Debug, Clone, Serialize, Deserialize)]
pub struct GarbageCollect {
    pub vault_path: Vec<u8>,
}

impl Procedure for GarbageCollect {
    type Output = ();

    fn execute<R: Runner>(self, runner: &R) -> Result<Self::Output, ProcedureError> {
        let vault_id = derive_vault_id(self.vault_path);
        runner.garbage_collect(vault_id)?;
        Ok(())
    }
}

/// Copy the content of a record from one location to another.
///
/// Note: This does not remove the old record. Users that would like to move the record instead
/// of just copying it, should run the `RevokeData` procedure on the old location.
#[derive(Debug, Clone, Serialize, Deserialize)]
pub struct CopyRecord {
    pub source: Location,
    pub target: Location,
}

impl DeriveSecret<1> for CopyRecord {
    type Output = ();

    fn derive(self, guards: [Buffer<u8>; 1]) -> Result<Products<()>, FatalProcedureError> {
        let products = Products {
            secret: (*guards[0].borrow()).to_vec().into(),
            output: (),
        };
        Ok(products)
    }

    fn source(&self) -> [Location; 1] {
        [self.source.clone()]
    }

    fn target(&self) -> &Location {
        &self.target
    }
}

#[derive(Debug, Clone, Serialize, Deserialize)]
pub enum MnemonicLanguage {
    English,
    Japanese,
}

#[derive(Debug, Clone, Copy, Serialize, Deserialize)]
pub enum AeadCipher {
    Aes256Gcm,
    XChaCha20Poly1305,
}

#[derive(Debug, Clone, Serialize, Deserialize)]
pub enum KeyType {
    Ed25519,
    X25519,
    Secp256k1Ecdsa,
}

#[derive(Debug, Clone, Serialize, Deserialize)]
pub enum Sha2Hash {
    Sha256,
    Sha384,
    Sha512,
}

impl FromStr for MnemonicLanguage {
    type Err = ClientError;
    fn from_str(s: &str) -> Result<Self, Self::Err> {
        let converted = s.to_lowercase();
        match converted.as_str() {
            "english" => Ok(Self::English),
            "japanese" => Ok(Self::Japanese),
            _ => Err(ClientError::Inner("Illegal string provided".to_string())),
        }
    }
}

/// Generate a BIP39 seed and its corresponding mnemonic sentence (optionally protected by a
/// passphrase). Store the seed and return the mnemonic sentence as data output.
#[derive(Debug, Clone, Serialize, Deserialize)]
pub struct BIP39Generate {
    pub passphrase: Option<String>,
    pub language: MnemonicLanguage,
    pub output: Location,
}

impl GenerateSecret for BIP39Generate {
    type Output = String;

    fn generate(self) -> Result<Products<Self::Output>, FatalProcedureError> {
        let mut entropy = Zeroizing::new([0u8; 32]);
        fill(entropy.as_mut())?;

        let wordlist = match self.language {
            MnemonicLanguage::English => bip39::wordlist::ENGLISH,
            MnemonicLanguage::Japanese => bip39::wordlist::JAPANESE,
        };

        let mnemonic = bip39::wordlist::encode(entropy.as_ref(), &wordlist).unwrap();

        let mut seed = Zeroizing::new(vec![0u8; 64]);
        let passphrase: &str = self.passphrase.as_deref().unwrap_or("");
        let seed_mut: &mut [u8; 64] = seed.as_mut_slice().try_into().unwrap();
        bip39::mnemonic_to_seed(&mnemonic, passphrase, seed_mut);

        Ok(Products {
            secret: seed,
            output: mnemonic,
        })
    }

    fn target(&self) -> &Location {
        &self.output
    }
}

impl Drop for BIP39Generate {
    fn drop(&mut self) {
        self.passphrase.zeroize();
    }
}

/// Use a BIP39 mnemonic sentence (optionally protected by a passphrase) to create or recover
/// a BIP39 seed and store it in the `output` location
#[derive(Debug, Clone, Serialize, Deserialize)]
pub struct BIP39Recover {
    pub passphrase: Option<String>,
    pub mnemonic: String,
    pub output: Location,
}

impl GenerateSecret for BIP39Recover {
    type Output = ();

    fn generate(self) -> Result<Products<Self::Output>, FatalProcedureError> {
        let mut seed = Zeroizing::new(vec![0u8; 64]);
        let passphrase: &str = self.passphrase.as_deref().unwrap_or("");
        let seed_mut: &mut [u8; 64] = seed.as_mut_slice().try_into().unwrap();
        bip39::mnemonic_to_seed(&self.mnemonic, passphrase, seed_mut);

        Ok(Products {
            secret: seed,
            output: (),
        })
    }

    fn target(&self) -> &Location {
        &self.output
    }
}

impl Drop for BIP39Recover {
    fn drop(&mut self) {
        self.mnemonic.zeroize();
        if let Some(ref mut p) = &mut self.passphrase {
            p.zeroize();
        }
    }
}

/// Generate a raw SLIP10 seed of the specified size (in bytes, defaults to 64 bytes/512 bits) and store it in
/// the `output` location
///
/// Note that this does not generate a BIP39 mnemonic sentence and it's not possible to
/// generate one: use `BIP39Generate` if a mnemonic sentence will be required.
#[derive(Debug, Clone, Serialize, Deserialize)]
pub struct Slip10Generate {
    pub size_bytes: Option<usize>,

    pub output: Location,
}

impl GenerateSecret for Slip10Generate {
    type Output = ();

    fn generate(self) -> Result<Products<Self::Output>, FatalProcedureError> {
        let size_bytes = self.size_bytes.unwrap_or(64);
        let mut seed = Zeroizing::new(vec![0u8; size_bytes]);
        fill(seed.as_mut())?;
        Ok(Products {
            secret: seed,
            output: (),
        })
    }

    fn target(&self) -> &Location {
        &self.output
    }
}

#[derive(GuardDebug, Clone, Serialize, Deserialize)]
pub enum Slip10DeriveInput {
    /// Note that BIP39 seeds are allowed to be used as SLIP10 seeds
    Seed(Location),
    Key(Location),
}

/// Derive a SLIP10 child key from a seed or a parent key, store it in output location and
/// return the corresponding chain code
#[derive(Debug, Clone, Serialize, Deserialize)]
pub struct Slip10Derive {
    pub curve: Curve,

    pub chain: Chain,

    pub input: Slip10DeriveInput,

    pub output: Location,
}

impl DeriveSecret<1> for Slip10Derive {
    type Output = ChainCode;

    fn derive(self, guards: [Buffer<u8>; 1]) -> Result<Products<ChainCode>, FatalProcedureError> {
        let dk = match self.input {
            Slip10DeriveInput::Key(_) => {
                let r = &*guards[0].borrow();
                let ext_bytes: &[u8; 64] = r
                    .try_into()
                    .map_err(|_| FatalProcedureError::from("bad slip10 extended secret key size".to_owned()))?;
                slip10::ExtendedSecretKey::try_from_extended_bytes(self.curve, ext_bytes)
                    .and_then(|parent| parent.derive(&self.chain))
            }
            Slip10DeriveInput::Seed(_) => slip10::Seed::from_bytes(&guards[0].borrow()).derive(self.curve, &self.chain),
        }?;
        Ok(Products {
<<<<<<< HEAD
            secret: (*dk.extended_bytes()).into(),
            output: *dk.chain_code(),
=======
            secret: Zeroizing::new(dk.into()),
            output: dk.chain_code(),
>>>>>>> 8a321f8a
        })
    }

    fn source(&self) -> [Location; 1] {
        match &self.input {
            Slip10DeriveInput::Key(loc) => [loc.clone()],
            Slip10DeriveInput::Seed(loc) => [loc.clone()],
        }
    }

    fn target(&self) -> &Location {
        &self.output
    }
}

fn x25519_secret_key(raw: Ref<u8>) -> Result<x25519::SecretKey, crypto::Error> {
    let raw_slice: &[u8] = &*raw;
    if raw_slice.len() != x25519::SECRET_KEY_LENGTH {
        let e = crypto::Error::BufferSize {
            has: raw_slice.len(),
            needs: x25519::SECRET_KEY_LENGTH,
            name: "x25519 data buffer",
        };
        return Err(e);
    }
    x25519::SecretKey::try_from_slice(raw_slice)
}

fn ed25519_secret_key(raw: Ref<u8>) -> Result<ed25519::SecretKey, crypto::Error> {
<<<<<<< HEAD
    let mut raw = (*raw).to_vec();
    if raw.len() < ed25519::SecretKey::LENGTH {
        let e = crypto::Error::BufferSize {
            has: raw.len(),
            needs: ed25519::SecretKey::LENGTH,
            name: "ed25519 data buffer",
        };
        return Err(e);
    }
    raw.truncate(ed25519::SecretKey::LENGTH);
    let mut bs = [0; ed25519::SecretKey::LENGTH];
    bs.copy_from_slice(&raw);

    Ok(ed25519::SecretKey::from_bytes(&bs))
}

fn secp256k1_ecdsa_secret_key(raw: Ref<u8>) -> Result<secp256k1_ecdsa::SecretKey, crypto::Error> {
    let raw_slice: &[u8] = &raw;
    if raw_slice.len() < secp256k1_ecdsa::SecretKey::LENGTH {
        let e = crypto::Error::BufferSize {
            has: raw_slice.len(),
            needs: secp256k1_ecdsa::SecretKey::LENGTH,
            name: "secp256k1 data buffer",
        };
        return Err(e);
    }

    secp256k1_ecdsa::SecretKey::try_from_bytes(raw_slice[..secp256k1_ecdsa::SecretKey::LENGTH].try_into().unwrap())
=======
    let raw_slice: &[u8] = &*raw;
    if raw_slice.len() < ed25519::SECRET_KEY_LENGTH {
        let e = crypto::Error::BufferSize {
            has: raw_slice.len(),
            needs: ed25519::SECRET_KEY_LENGTH,
            name: "data buffer",
        };
        return Err(e);
    }

    Ok(ed25519::SecretKey::from_bytes(raw_slice[..ed25519::SECRET_KEY_LENGTH].try_into().unwrap()))
>>>>>>> 8a321f8a
}

#[derive(Debug, Clone, Serialize, Deserialize)]
pub struct GenerateKey {
    pub ty: KeyType,
    pub output: Location,
}

impl GenerateSecret for GenerateKey {
    type Output = ();

    fn generate(self) -> Result<Products<Self::Output>, FatalProcedureError> {
        let secret = match self.ty {
<<<<<<< HEAD
            KeyType::Ed25519 => ed25519::SecretKey::generate().map(|sk| sk.to_bytes().to_vec())?,
            KeyType::X25519 => x25519::SecretKey::generate().map(|sk| sk.to_bytes().to_vec())?,
            KeyType::Secp256k1Ecdsa => secp256k1_ecdsa::SecretKey::generate().to_bytes().to_vec(),
=======
            KeyType::Ed25519 => ed25519::SecretKey::generate().map(|sk| sk.to_bytes().to_vec().into())?,
            KeyType::X25519 => x25519::SecretKey::generate().map(|sk| sk.to_bytes().to_vec().into())?,
>>>>>>> 8a321f8a
        };
        Ok(Products { secret, output: () })
    }

    fn target(&self) -> &Location {
        &self.output
    }
}

/// Derive an Ed25519 public key from the corresponding private key stored at the specified
/// location
#[derive(Debug, Clone, Serialize, Deserialize)]
pub struct PublicKey {
    pub ty: KeyType,

    pub private_key: Location,
}

impl UseSecret<1> for PublicKey {
    type Output = Vec<u8>;

    fn use_secret(self, guards: [Buffer<u8>; 1]) -> Result<Self::Output, FatalProcedureError> {
        match self.ty {
            KeyType::Ed25519 => {
                let sk = ed25519_secret_key(guards[0].borrow())?;
                Ok(sk.public_key().to_bytes().to_vec())
            }
            KeyType::X25519 => {
                let sk = x25519_secret_key(guards[0].borrow())?;
                Ok(sk.public_key().to_bytes().to_vec())
            }
            KeyType::Secp256k1Ecdsa => {
                let sk = secp256k1_ecdsa_secret_key(guards[0].borrow())?;
                Ok(sk.public_key().to_bytes().to_vec())
            }
        }
    }

    fn source(&self) -> [Location; 1] {
        [self.private_key.clone()]
    }
}

#[derive(Debug, Clone, Serialize, Deserialize)]
pub struct GetEvmAddress {
    pub private_key: Location,
}

impl UseSecret<1> for GetEvmAddress {
    type Output = [u8; 20];

    fn use_secret(self, guards: [Buffer<u8>; 1]) -> Result<Self::Output, FatalProcedureError> {
        let sk = secp256k1_ecdsa_secret_key(guards[0].borrow())?;
        Ok(sk.public_key().to_evm_address().into())
    }

    fn source(&self) -> [Location; 1] {
        [self.private_key.clone()]
    }
}

/// Use the specified Ed25519 compatible key to sign the given message
///
/// Compatible keys are any record that contain the desired key material in the first 32 bytes,
/// in particular SLIP10 keys are compatible.
#[derive(Debug, Clone, Serialize, Deserialize)]
pub struct Ed25519Sign {
    pub msg: Vec<u8>,

    pub private_key: Location,
}

impl UseSecret<1> for Ed25519Sign {
    type Output = [u8; ed25519::Signature::LENGTH];

    fn use_secret(self, guards: [Buffer<u8>; 1]) -> Result<Self::Output, FatalProcedureError> {
        let sk = ed25519_secret_key(guards[0].borrow())?;
        let sig = sk.sign(&self.msg);
        Ok(sig.to_bytes())
    }

    fn source(&self) -> [Location; 1] {
        [self.private_key.clone()]
    }
}

#[derive(Debug, Clone, Serialize, Deserialize)]
pub struct Secp256k1EcdsaSign {
    pub msg: Vec<u8>,

    pub private_key: Location,
}

impl UseSecret<1> for Secp256k1EcdsaSign {
    type Output = [u8; secp256k1_ecdsa::Signature::LENGTH];

    fn use_secret(self, guards: [Buffer<u8>; 1]) -> Result<Self::Output, FatalProcedureError> {
        let sk = secp256k1_ecdsa_secret_key(guards[0].borrow())?;
        let sig = sk.sign(&self.msg);
        Ok(sig.to_bytes())
    }

    fn source(&self) -> [Location; 1] {
        [self.private_key.clone()]
    }
}

#[derive(Debug, Clone, Serialize, Deserialize)]
pub struct X25519DiffieHellman {
    pub public_key: [u8; x25519::PUBLIC_KEY_LENGTH],

    pub private_key: Location,

    pub shared_key: Location,
}

impl DeriveSecret<1> for X25519DiffieHellman {
    type Output = ();

    fn derive(self, guards: [Buffer<u8>; 1]) -> Result<Products<()>, FatalProcedureError> {
        let sk = x25519_secret_key(guards[0].borrow())?;
        let public = x25519::PublicKey::from_bytes(self.public_key);
        let shared_key = sk.diffie_hellman(&public);

        Ok(Products {
            secret: shared_key.to_bytes().to_vec().into(),
            output: (),
        })
    }

    fn source(&self) -> [Location; 1] {
        [self.private_key.clone()]
    }

    fn target(&self) -> &Location {
        &self.shared_key
    }
}

#[derive(Debug, Clone, Serialize, Deserialize)]
pub struct Hmac {
    pub hash_type: Sha2Hash,

    pub msg: Vec<u8>,

    pub key: Location,
}

impl UseSecret<1> for Hmac {
    type Output = Vec<u8>;

    fn use_secret(self, guards: [Buffer<u8>; 1]) -> Result<Self::Output, FatalProcedureError> {
        match self.hash_type {
            Sha2Hash::Sha256 => {
                let mut mac = [0; SHA256_LEN];
                HMAC_SHA256(&self.msg, &guards[0].borrow(), &mut mac);
                Ok(mac.to_vec())
            }
            Sha2Hash::Sha384 => {
                let mut mac = [0; SHA384_LEN];
                HMAC_SHA384(&self.msg, &guards[0].borrow(), &mut mac);
                Ok(mac.to_vec())
            }
            Sha2Hash::Sha512 => {
                let mut mac = [0; SHA512_LEN];
                HMAC_SHA512(&self.msg, &guards[0].borrow(), &mut mac);
                Ok(mac.to_vec())
            }
        }
    }

    fn source(&self) -> [Location; 1] {
        [self.key.clone()]
    }
}

#[derive(Debug, Clone, Serialize, Deserialize)]
pub struct Hkdf {
    pub hash_type: Sha2Hash,
    pub salt: Vec<u8>,
    pub label: Vec<u8>,
    pub ikm: Location,
    pub okm: Location,
}

impl DeriveSecret<1> for Hkdf {
    type Output = ();

    fn derive(self, guards: [Buffer<u8>; 1]) -> Result<Products<()>, FatalProcedureError> {
        let secret = match self.hash_type {
            Sha2Hash::Sha256 => {
                let mut okm = Zeroizing::new(vec![0; SHA256_LEN]);
                hkdf::Hkdf::<Sha256>::new(Some(&self.salt), &guards[0].borrow())
                    .expand(&self.label, okm.as_mut())
                    .expect("okm is the correct length");
                okm
            }
            Sha2Hash::Sha384 => {
                let mut okm = Zeroizing::new(vec![0; SHA384_LEN]);
                hkdf::Hkdf::<Sha384>::new(Some(&self.salt), &guards[0].borrow())
                    .expand(&self.label, okm.as_mut())
                    .expect("okm is the correct length");
                okm
            }
            Sha2Hash::Sha512 => {
                let mut okm = Zeroizing::new(vec![0; SHA512_LEN]);
                hkdf::Hkdf::<Sha512>::new(Some(&self.salt), &guards[0].borrow())
                    .expand(&self.label, okm.as_mut())
                    .expect("okm is the correct length");
                okm
            }
        };
        Ok(Products { secret, output: () })
    }

    fn source(&self) -> [Location; 1] {
        [self.ikm.clone()]
    }

    fn target(&self) -> &Location {
        &self.okm
    }
}

#[derive(Debug, Clone, Serialize, Deserialize)]
pub struct Pbkdf2Hmac {
    pub hash_type: Sha2Hash,

    pub password: Vec<u8>,

    pub salt: Vec<u8>,

    pub count: core::num::NonZeroU32,

    pub output: Location,
}

impl GenerateSecret for Pbkdf2Hmac {
    type Output = ();

    fn generate(self) -> Result<Products<Self::Output>, FatalProcedureError> {
        let secret = match self.hash_type {
            Sha2Hash::Sha256 => {
                let mut buffer = Zeroizing::new(vec![0; SHA256_LEN]);
                PBKDF2_HMAC_SHA256(&self.password, &self.salt, self.count, buffer.as_mut());
                buffer
            }
            Sha2Hash::Sha384 => {
                let mut buffer = Zeroizing::new(vec![0; SHA384_LEN]);
                PBKDF2_HMAC_SHA384(&self.password, &self.salt, self.count, buffer.as_mut());
                buffer
            }
            Sha2Hash::Sha512 => {
                let mut buffer = Zeroizing::new(vec![0; SHA512_LEN]);
                PBKDF2_HMAC_SHA512(&self.password, &self.salt, self.count, buffer.as_mut());
                buffer
            }
        };
        Ok(Products { secret, output: () })
    }

    fn target(&self) -> &Location {
        &self.output
    }
}

impl Drop for Pbkdf2Hmac {
    fn drop(&mut self) {
        self.password.zeroize();
        self.salt.zeroize();
    }
}

#[derive(Debug, Clone, Serialize, Deserialize)]
pub struct AeadEncrypt {
    pub cipher: AeadCipher,

    pub associated_data: Vec<u8>,

    pub plaintext: Vec<u8>,

    /// **Note**: The nonce is required to have length [`Aes256Gcm::NONCE_LENGTH`] /
    /// [`XChaCha20Poly1305::NONCE_LENGTH`], (depending on the [`AeadCipher`])
    pub nonce: Vec<u8>,

    pub key: Location,
}

impl UseSecret<1> for AeadEncrypt {
    type Output = Vec<u8>;

    fn use_secret(self, guards: [Buffer<u8>; 1]) -> Result<Self::Output, FatalProcedureError> {
        let mut ctx = vec![0; self.plaintext.len()];

        let f = match self.cipher {
            AeadCipher::Aes256Gcm => Aes256Gcm::try_encrypt,
            AeadCipher::XChaCha20Poly1305 => XChaCha20Poly1305::try_encrypt,
        };
        let mut t = match self.cipher {
            AeadCipher::Aes256Gcm => Tag::<Aes256Gcm>::default(),
            AeadCipher::XChaCha20Poly1305 => Tag::<XChaCha20Poly1305>::default(),
        };
        f(
            &guards[0].borrow(),
            &self.nonce,
            &self.associated_data,
            &self.plaintext,
            &mut ctx,
            &mut t,
        )?;
        let mut output = Vec::with_capacity(t.len() + ctx.len());
        output.extend(t);
        output.extend(ctx);
        Ok(output)
    }

    fn source(&self) -> [Location; 1] {
        [self.key.clone()]
    }
}

#[derive(Debug, Clone, Serialize, Deserialize)]
pub struct AeadDecrypt {
    pub cipher: AeadCipher,

    pub associated_data: Vec<u8>,

    pub ciphertext: Vec<u8>,

    pub tag: Vec<u8>,

    pub nonce: Vec<u8>,

    pub key: Location,
}

impl UseSecret<1> for AeadDecrypt {
    type Output = Vec<u8>;

    fn use_secret(self, guards: [Buffer<u8>; 1]) -> Result<Self::Output, FatalProcedureError> {
        let mut ptx = vec![0; self.ciphertext.len()];

        let f = match self.cipher {
            AeadCipher::Aes256Gcm => Aes256Gcm::try_decrypt,
            AeadCipher::XChaCha20Poly1305 => XChaCha20Poly1305::try_decrypt,
        };
        f(
            &guards[0].borrow(),
            &self.nonce,
            &self.associated_data,
            &mut ptx,
            &self.ciphertext,
            &self.tag,
        )?;
        Ok(ptx)
    }

    fn source(&self) -> [Location; 1] {
        [self.key.clone()]
    }
}

/// Executes the concat KDF as defined in Section 5.8.1 of NIST.800-56A.
///
/// This derives key material from an existing shared secret (e.g. generated through ECDH)
/// and additional fixed inputs, such as identifiers of the involved parties (e.g. "Alice")
/// and algorithms (e.g. "A128GCM").
/// The provided hash function is applied to those inputs in a loop,
/// until enough key material was produced.
#[derive(Debug, Clone, Serialize, Deserialize)]
pub struct ConcatKdf {
    /// The hash function to use in the kdf.
    pub hash: Sha2Hash,
    /// The identifier of the used algorithm, e.g. `ECDH-ES+A256KW`.
    pub algorithm_id: String,
    /// The location of the shared secret `z`.
    pub shared_secret: Location,
    /// The number of bytes of key material that should be derived.
    pub key_len: usize,
    /// Agreement PartyUInfo.
    pub apu: Vec<u8>,
    /// Agreement PartyVInfo.
    pub apv: Vec<u8>,
    /// SuppPubInfo.
    pub pub_info: Vec<u8>,
    /// SuppPrivInfo.
    pub priv_info: Vec<u8>,
    /// The location to write the derived key material into.
    pub output: Location,
}

impl DeriveSecret<1> for ConcatKdf {
    type Output = ();

    fn derive(self, guards: [Buffer<u8>; 1]) -> Result<Products<()>, FatalProcedureError> {
        let derived_key_material = match self.hash {
            Sha2Hash::Sha256 => self.concat_kdf::<Sha256>(guards[0].borrow().as_ref()),
            Sha2Hash::Sha384 => self.concat_kdf::<Sha384>(guards[0].borrow().as_ref()),
            Sha2Hash::Sha512 => self.concat_kdf::<Sha512>(guards[0].borrow().as_ref()),
        }?;

        Ok(Products {
            secret: derived_key_material,
            output: (),
        })
    }

    fn source(&self) -> [Location; 1] {
        [self.shared_secret.clone()]
    }

    fn target(&self) -> &Location {
        &self.output
    }
}

impl ConcatKdf {
    /// The Concat KDF as defined in Section 5.8.1 of NIST.800-56A.
    fn concat_kdf<D: Digest + hkdf::hmac::digest::FixedOutputReset>(
        &self,
        z: &[u8],
    ) -> Result<Zeroizing<Vec<u8>>, FatalProcedureError> {
        let mut digest: D = D::new();
        let alg: &str = self.algorithm_id.as_ref();
        let len: usize = self.key_len;
        let apu: &[u8] = self.apu.as_ref();
        let apv: &[u8] = self.apv.as_ref();
        let pub_info: &[u8] = self.pub_info.as_ref();
        let prv_info: &[u8] = self.priv_info.as_ref();

        let mut output = Zeroizing::new(Vec::new());

        let target: usize = (len + (<D as Digest>::output_size() - 1)) / <D as Digest>::output_size();
        let rounds: u32 =
            u32::try_from(target).map_err(|_| FatalProcedureError::from("u32 iteration overflow".to_owned()))?;

        for count in 0..rounds {
            // Iteration Count
            Digest::update(&mut digest, (count + 1).to_be_bytes());

            // Derived Secret
            Digest::update(&mut digest, z);

            // AlgorithmId
            Digest::update(&mut digest, (alg.len() as u32).to_be_bytes());
            Digest::update(&mut digest, alg.as_bytes());

            // PartyUInfo
            Digest::update(&mut digest, (apu.len() as u32).to_be_bytes());
            Digest::update(&mut digest, apu);

            // PartyVInfo
            Digest::update(&mut digest, (apv.len() as u32).to_be_bytes());
            Digest::update(&mut digest, apv);

            // SuppPubInfo
            Digest::update(&mut digest, pub_info);

            // SuppPrivInfo
            Digest::update(&mut digest, prv_info);

            output.extend_from_slice(&digest.finalize_reset());
        }

        output.truncate(len);

        Ok(output)
    }
}

/// The available ciphers for AES key wrapping.
#[derive(Debug, Clone, Copy, Serialize, Deserialize)]
pub enum AesKeyWrapCipher {
    Aes256,
}

/// Encrypts a key in a vault using another key, and returns the ciphertext.
#[derive(Debug, Clone, Serialize, Deserialize)]
pub struct AesKeyWrapEncrypt {
    /// The cipher to use for encryption.
    pub cipher: AesKeyWrapCipher,
    /// The key to use for encryption of the `wrap_key`.
    pub encryption_key: Location,
    /// The key to wrap.
    pub wrap_key: Location,
}

impl UseSecret<2> for AesKeyWrapEncrypt {
    type Output = Vec<u8>;

    fn use_secret(self, guard: [Buffer<u8>; 2]) -> Result<Self::Output, FatalProcedureError> {
        self.wrap_key(guard[0].borrow().as_ref(), guard[1].borrow().as_ref())
    }

    fn source(&self) -> [Location; 2] {
        [self.encryption_key.clone(), self.wrap_key.clone()]
    }
}

impl AesKeyWrapEncrypt {
    fn wrap_key(&self, encryption_key: &[u8], wrap_key: &[u8]) -> Result<Vec<u8>, FatalProcedureError> {
        // This uses Aes256Kw unconditionally, since AesKeyWrapCipher has just one variant.
        // The enum was added for future proofing so support for other variants can be added non-breakingly.
        let mut ciphertext: Vec<u8> = vec![0; wrap_key.len() + Aes256Kw::BLOCK];

        let wrap: Aes256Kw = Aes256Kw::new(encryption_key);
        wrap.wrap_key(wrap_key, &mut ciphertext)?;

        Ok(ciphertext)
    }
}

/// Decrypts a provided wrapped key using a decryption key, and writes the result into an output location.
#[derive(Debug, Clone, Serialize, Deserialize)]
pub struct AesKeyWrapDecrypt {
    /// The cipher to use for decryption.
    pub cipher: AesKeyWrapCipher,
    /// The key to use for decryption of the `wrapped_key`.
    pub decryption_key: Location,
    /// The ciphertext of the key to unwrap.
    pub wrapped_key: Vec<u8>,
    /// The location into which to write the decrypted key.
    pub output: Location,
}

impl DeriveSecret<1> for AesKeyWrapDecrypt {
    type Output = ();

    fn derive(self, guard: [Buffer<u8>; 1]) -> Result<Products<Self::Output>, FatalProcedureError> {
        let plaintext = self.unwrap_key(guard[0].borrow().as_ref())?;
        Ok(Products {
            secret: plaintext,
            output: (),
        })
    }

    fn source(&self) -> [Location; 1] {
        [self.decryption_key.clone()]
    }

    fn target(&self) -> &Location {
        &self.output
    }
}

impl AesKeyWrapDecrypt {
    fn unwrap_key(&self, decryption_key: &[u8]) -> Result<Zeroizing<Vec<u8>>, FatalProcedureError> {
        // This uses Aes256Kw unconditionally, since AesKeyWrapCipher has just one variant.
        // The enum was added for future proofing so support for other variants can be added non-breakingly.
        let plaintext_len: usize = self.wrapped_key.len().checked_sub(Aes256Kw::BLOCK).ok_or_else(|| {
            FatalProcedureError::from(format!(
                "ciphertext needs to have a length >= than the block size: {}",
                Aes256Kw::BLOCK
            ))
        })?;
        let mut plaintext = Zeroizing::new(vec![0; plaintext_len]);

        let wrap: Aes256Kw = Aes256Kw::new(decryption_key);
        wrap.unwrap_key(self.wrapped_key.as_ref(), plaintext.as_mut())?;

        Ok(plaintext)
    }
}

/// This procedure is to be used to check for values inside the vault.
/// By its very nature, this procedure is not secure to use and is by default
/// inactive. it MUST NOT be used in production setups.
/// Returns `vec![1]` if `expected` matches the secret at `location`, `vec![0]` otherwise.
#[derive(Debug, Clone, Serialize, Deserialize)]
#[cfg(feature = "insecure")]
pub struct CompareSecret {
    /// The location to look for the specified value
    pub location: Location,

    /// An expected value to check against
    pub expected: Vec<u8>,
}

#[cfg(feature = "insecure")]
impl UseSecret<1> for CompareSecret {
    type Output = Vec<u8>; // this is a hack, since Procedure::Output only allows Vec output types
                           // we assume a value of `1` as `true`, while a `0` is considered `false`

    fn use_secret(self, guard: [Buffer<u8>; 1]) -> Result<Self::Output, FatalProcedureError> {
        let inner = guard[0].borrow();
        let inner: &[u8] = inner.as_ref();
        let result = self.expected.eq(&inner.to_vec());

        Ok(vec![result.into()])
    }

    fn source(&self) -> [Location; 1] {
        [self.location.clone()]
    }
}

/// Concatenates two secrets and stores the result at a new location
#[derive(Debug, Clone, Serialize, Deserialize)]
pub struct ConcatSecret {
    /// The location of the first secret to be concatenated
    pub location_a: Location,

    /// The location of the second secret to be concatenated
    pub location_b: Location,

    /// The output location of the concatenated secrets
    pub output_location: Location,
}

impl DeriveSecret<2> for ConcatSecret {
    type Output = ();

    fn derive(self, guard: [Buffer<u8>; 2]) -> Result<Products<Self::Output>, FatalProcedureError> {
        let a = guard[0].borrow();
        let a: &[u8] = a.as_ref();

        let b = guard[1].borrow();
        let b: &[u8] = b.as_ref();

        Ok(Products {
            secret: [a, b].concat().into(),
            output: (),
        })
    }

    fn source(&self) -> [Location; 2] {
        [self.location_a.clone(), self.location_b.clone()]
    }

    fn target(&self) -> &Location {
        &self.output_location
    }
}<|MERGE_RESOLUTION|>--- conflicted
+++ resolved
@@ -496,13 +496,8 @@
             Slip10DeriveInput::Seed(_) => slip10::Seed::from_bytes(&guards[0].borrow()).derive(self.curve, &self.chain),
         }?;
         Ok(Products {
-<<<<<<< HEAD
-            secret: (*dk.extended_bytes()).into(),
+            secret: Zeroizing::new((*dk.extended_bytes()).into()),
             output: *dk.chain_code(),
-=======
-            secret: Zeroizing::new(dk.into()),
-            output: dk.chain_code(),
->>>>>>> 8a321f8a
         })
     }
 
@@ -532,21 +527,17 @@
 }
 
 fn ed25519_secret_key(raw: Ref<u8>) -> Result<ed25519::SecretKey, crypto::Error> {
-<<<<<<< HEAD
-    let mut raw = (*raw).to_vec();
-    if raw.len() < ed25519::SecretKey::LENGTH {
+    let raw_slice: &[u8] = &*raw;
+    if raw_slice.len() < ed25519::SecretKey::LENGTH {
         let e = crypto::Error::BufferSize {
-            has: raw.len(),
+            has: raw_slice.len(),
             needs: ed25519::SecretKey::LENGTH,
             name: "ed25519 data buffer",
         };
         return Err(e);
     }
-    raw.truncate(ed25519::SecretKey::LENGTH);
-    let mut bs = [0; ed25519::SecretKey::LENGTH];
-    bs.copy_from_slice(&raw);
-
-    Ok(ed25519::SecretKey::from_bytes(&bs))
+
+    Ok(ed25519::SecretKey::from_bytes(raw_slice[..ed25519::SecretKey::LENGTH].try_into().unwrap()))
 }
 
 fn secp256k1_ecdsa_secret_key(raw: Ref<u8>) -> Result<secp256k1_ecdsa::SecretKey, crypto::Error> {
@@ -561,19 +552,6 @@
     }
 
     secp256k1_ecdsa::SecretKey::try_from_bytes(raw_slice[..secp256k1_ecdsa::SecretKey::LENGTH].try_into().unwrap())
-=======
-    let raw_slice: &[u8] = &*raw;
-    if raw_slice.len() < ed25519::SECRET_KEY_LENGTH {
-        let e = crypto::Error::BufferSize {
-            has: raw_slice.len(),
-            needs: ed25519::SECRET_KEY_LENGTH,
-            name: "data buffer",
-        };
-        return Err(e);
-    }
-
-    Ok(ed25519::SecretKey::from_bytes(raw_slice[..ed25519::SECRET_KEY_LENGTH].try_into().unwrap()))
->>>>>>> 8a321f8a
 }
 
 #[derive(Debug, Clone, Serialize, Deserialize)]
@@ -587,14 +565,9 @@
 
     fn generate(self) -> Result<Products<Self::Output>, FatalProcedureError> {
         let secret = match self.ty {
-<<<<<<< HEAD
-            KeyType::Ed25519 => ed25519::SecretKey::generate().map(|sk| sk.to_bytes().to_vec())?,
-            KeyType::X25519 => x25519::SecretKey::generate().map(|sk| sk.to_bytes().to_vec())?,
-            KeyType::Secp256k1Ecdsa => secp256k1_ecdsa::SecretKey::generate().to_bytes().to_vec(),
-=======
             KeyType::Ed25519 => ed25519::SecretKey::generate().map(|sk| sk.to_bytes().to_vec().into())?,
             KeyType::X25519 => x25519::SecretKey::generate().map(|sk| sk.to_bytes().to_vec().into())?,
->>>>>>> 8a321f8a
+            KeyType::Secp256k1Ecdsa => secp256k1_ecdsa::SecretKey::generate().to_bytes().to_vec().into(),
         };
         Ok(Products { secret, output: () })
     }
