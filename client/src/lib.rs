// Copyright 2020-2021 IOTA Stiftung
// SPDX-License-Identifier: Apache-2.0

#![allow(dead_code)]

/// An interface for implementing the stronghold engine. Using the Riker Actor model, this library provides a
/// mechanism to manage secret data between multiple users. Stronghold may be accessed via the `Stronghold`
/// object. The interface contains methods to access the secure runtime environment and methods to write to the
/// Stronghold. Each Stronghold contains a collection of versioned records, identified as Vaults. Each Vault
/// contains a set of versioned records of like data. Multiple clients can be spawned with Stronghold, each of
/// which can hold multiple vaults (See the `Location` API for more details). The Stronghold interface also
/// contains a generic insecure key/value store which can be accessed as a `Store`. Each client contains a single
/// store and the same location may be used across multiple clients.
// TODO: Synchronization via 4th actor and status type.
// TODO: Add supervisors
// TODO: Add documentation
// TODO: Encrypted Return Channel
// TODO: Handshake
// TODO: O(1) comparison for IDS.
// TODO: ~~Add ability to name snapshots~~
// TODO: ~~Add ability to read and revoke records not on the head of the chain.~~
// TODO: Add Reference types for the RecordIds and VaultIds to expose to the External programs.
// TODO: Add Handshake Messages.
// TODO: Add Responses for each Message.
// TODO: Remove #[allow(dead_code)]
<<<<<<< HEAD

#![allow(dead_code)]
#![allow(non_snake_case)]

=======
>>>>>>> a0b2b85b
use thiserror::Error as DeriveError;

mod actors;
mod bucket;
mod client;
mod interface;
mod internals;
mod key_store;
mod snapshot;
mod utils;

#[cfg(test)]
mod tests;

use crate::utils::{ClientId, VaultId};

pub use crate::{
    actors::{ProcResult, Procedure, SLIP10DeriveInput},
    interface::Stronghold,
    internals::Provider,
    utils::{hd, Location, ResultMessage, StatusMessage, StrongholdFlags, VaultFlags},
};

pub use engine::snapshot::{
    files::{home_dir, snapshot_dir},
    kdf::{naive_kdf, recommended_kdf},
    Key,
};

pub use engine::vault::RecordHint;

#[macro_export]
macro_rules! line_error {
    () => {
        concat!("Error at ", file!(), ":", line!())
    };
    ($str:expr) => {
        concat!($str, " @", file!(), ":", line!())
    };
}

pub type Result<T> = anyhow::Result<T, Error>;

#[derive(DeriveError, Debug)]
pub enum Error {
    #[error("Id Error")]
    IDError,
    #[error("Vault Error: {0}")]
    VaultError(#[from] engine::vault::Error),
    #[error("Snapshot Error: {0}")]
    SnapshotError(#[from] engine::snapshot::Error),
}<|MERGE_RESOLUTION|>--- conflicted
+++ resolved
@@ -1,7 +1,9 @@
 // Copyright 2020-2021 IOTA Stiftung
 // SPDX-License-Identifier: Apache-2.0
 
+// TODO: Remove #[allow(dead_code)]
 #![allow(dead_code)]
+#![allow(non_snake_case)]
 
 /// An interface for implementing the stronghold engine. Using the Riker Actor model, this library provides a
 /// mechanism to manage secret data between multiple users. Stronghold may be accessed via the `Stronghold`
@@ -22,14 +24,6 @@
 // TODO: Add Reference types for the RecordIds and VaultIds to expose to the External programs.
 // TODO: Add Handshake Messages.
 // TODO: Add Responses for each Message.
-// TODO: Remove #[allow(dead_code)]
-<<<<<<< HEAD
-
-#![allow(dead_code)]
-#![allow(non_snake_case)]
-
-=======
->>>>>>> a0b2b85b
 use thiserror::Error as DeriveError;
 
 mod actors;
