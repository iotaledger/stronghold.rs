--- conflicted
+++ resolved
@@ -33,11 +33,7 @@
     }
 
     /// Inserts a key into the [`KeyStore`] by [`VaultId`].  If the [`VaultId`] already exists, it just returns the
-<<<<<<< HEAD
-    /// existing [`Key<Provider>`]
-=======
     /// existing &[`Key<Provider>`]
->>>>>>> 129225ef
     pub fn insert_key(&mut self, id: VaultId, key: Key<Provider>) -> &Key<Provider> {
         self.store.entry(id).or_insert(key)
     }
