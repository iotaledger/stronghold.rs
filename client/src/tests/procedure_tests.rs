// Copyright 2020-2022 IOTA Stiftung
// SPDX-License-Identifier: Apache-2.0

use crypto::ciphers::aes_kw::AesKeyWrap;

use crate::{
    procedures::{
<<<<<<< HEAD
        AesKeyWrapCipher, AesKeyWrapDecrypt, AesKeyWrapEncrypt, ConcatKdf, DeriveSecret, GenerateKey, GenerateSecret,
        KeyType, PublicKey, Sha2Hash, StrongholdProcedure, WriteVault, X25519DiffieHellman,
=======
        AeadCipher, AeadDecrypt, AeadEncrypt, BIP39Generate, BIP39Recover, ConcatKdf, CopyRecord, DeriveSecret,
        Ed25519Sign, GenerateKey, GenerateSecret, Hkdf, KeyType, MnemonicLanguage, PublicKey, Sha2Hash, Slip10Derive,
        Slip10DeriveInput, Slip10Generate, StrongholdProcedure, WriteVault, X25519DiffieHellman,
>>>>>>> 52a1dc09
    },
    tests::fresh,
    Client, Location, Stronghold,
};

<<<<<<< HEAD
#[test]
fn usecase_diffie_hellman_concat_kdf() {
=======
use crypto::{
    ciphers::{aes::Aes256Gcm, chacha::XChaCha20Poly1305},
    keys::slip10::ChainCode,
    signatures::ed25519,
};
use stronghold_utils::random;

#[tokio::test]
async fn usecase_diffie_hellman_concat_kdf() {
>>>>>>> 52a1dc09
    let stronghold: Stronghold = Stronghold::default();
    let client: Client = stronghold.create_client(b"client_path").unwrap();

    let sk1_location: Location = fresh::location();
    let sk1: GenerateKey = GenerateKey {
        ty: KeyType::X25519,
        output: sk1_location.clone(),
    };

    let pk1: PublicKey = PublicKey {
        ty: KeyType::X25519,
        private_key: sk1.target().clone(),
    };

    let pub_key_1: [u8; 32] = client
        .execute_procedure_chained(vec![sk1.into(), pk1.into()])
        .unwrap()
        .pop()
        .unwrap()
        .try_into()
        .unwrap();

    let sk2_location: Location = fresh::location();
    let sk2: GenerateKey = GenerateKey {
        ty: KeyType::X25519,
        output: sk2_location.clone(),
    };
    let pk2: PublicKey = PublicKey {
        ty: KeyType::X25519,
        private_key: sk2.target().clone(),
    };
    let pub_key_2: [u8; 32] = client
        .execute_procedure_chained(vec![sk2.into(), pk2.into()])
        .unwrap()
        .pop()
        .unwrap()
        .try_into()
        .unwrap();

    let key_1_2: Location = fresh::location();
    let dh_1_2: X25519DiffieHellman = X25519DiffieHellman {
        private_key: sk1_location,
        public_key: pub_key_2,
        shared_key: fresh::location(),
    };
    let derived_1_2: ConcatKdf = ConcatKdf {
        hash: Sha2Hash::Sha256,
        algorithm_id: "ECDH".to_owned(),
        shared_secret: dh_1_2.target().clone(),
        key_len: 32,
        apu: vec![],
        apv: vec![],
        output: key_1_2.clone(),
        pub_info: vec![],
        priv_info: vec![],
    };

    let key_2_1: Location = fresh::location();
    let dh_2_1: X25519DiffieHellman = X25519DiffieHellman {
        private_key: sk2_location,
        public_key: pub_key_1,
        shared_key: fresh::location(),
    };
    let derived_2_1: ConcatKdf = ConcatKdf {
        hash: Sha2Hash::Sha256,
        algorithm_id: "ECDH".to_owned(),
        shared_secret: dh_2_1.target().clone(),
        key_len: 32,
        apu: vec![],
        apv: vec![],
        output: key_2_1.clone(),
        pub_info: vec![],
        priv_info: vec![],
    };

    let procedures: Vec<StrongholdProcedure> =
        vec![dh_1_2.into(), derived_1_2.into(), dh_2_1.into(), derived_2_1.into()];

    client.execute_procedure_chained(procedures).unwrap();

    let derived_shared_secret_1_2 = client
        .vault(key_1_2.vault_path())
        .read_secret(key_1_2.record_path())
        .unwrap();
    let derived_shared_secret_2_1 = client
        .vault(key_2_1.vault_path())
        .read_secret(key_2_1.record_path())
        .unwrap();

    assert_eq!(derived_shared_secret_1_2, derived_shared_secret_2_1);
}

// Test vector from https://www.rfc-editor.org/rfc/rfc7518.html#appendix-C
// This uses the concat KDF in the context of JWA.
#[test]
fn test_concat_kdf_with_jwa() {
    let stronghold: Stronghold = Stronghold::default();
    let client: Client = stronghold.create_client(b"client_path").unwrap();

    let secret_location: Location = fresh::location();
    let concat_output: Location = fresh::location();
    let write = WriteVault {
        data: vec![
            158, 86, 217, 29, 129, 113, 53, 211, 114, 131, 66, 131, 191, 132, 38, 156, 251, 49, 110, 163, 218, 128,
            106, 72, 246, 218, 167, 121, 140, 254, 144, 196,
        ],
        location: secret_location,
    };

    let key_len: usize = 16;

    let kdf: ConcatKdf = ConcatKdf {
        hash: Sha2Hash::Sha256,
        algorithm_id: "A128GCM".to_owned(),
        shared_secret: write.target().clone(),
        key_len,
        apu: b"Alice".to_vec(),
        apv: b"Bob".to_vec(),
        output: concat_output.clone(),
        pub_info: ((key_len * 8) as u32).to_be_bytes().to_vec(),
        priv_info: vec![],
    };

    client
        .execute_procedure_chained(vec![write.into(), kdf.into()])
        .unwrap();

    let derived_key_material = client
        .vault(concat_output.vault_path())
        .read_secret(concat_output.record_path())
        .unwrap();

    assert_eq!(
        derived_key_material,
        vec![86, 170, 141, 234, 248, 35, 109, 32, 92, 34, 40, 205, 113, 167, 16, 26]
    );
}

<<<<<<< HEAD
#[test]
fn test_aes_256_keywrap_roundtrip() {
    // Test Vector from https://tools.ietf.org/html/rfc3394#section-4.6.
    let encryption_key: Vec<u8> = vec![
        0, 1, 2, 3, 4, 5, 6, 7, 8, 9, 10, 11, 12, 13, 14, 15, 16, 17, 18, 19, 20, 21, 22, 23, 24, 25, 26, 27, 28, 29,
        30, 31,
    ];
    let plaintext: Vec<u8> = vec![
        0, 17, 34, 51, 68, 85, 102, 119, 136, 153, 170, 187, 204, 221, 238, 255, 0, 1, 2, 3, 4, 5, 6, 7, 8, 9, 10, 11,
        12, 13, 14, 15,
    ];
    let ciphertext: Vec<u8> = vec![
        40, 201, 244, 4, 196, 184, 16, 244, 203, 204, 179, 92, 251, 135, 248, 38, 63, 87, 134, 226, 216, 14, 211, 38,
        203, 199, 240, 231, 26, 153, 244, 59, 251, 152, 139, 155, 122, 2, 221, 33,
    ];

    let client: Client = Client::default();

    let encryption_key_location: Location = fresh::location();
    let wrap_key_location: Location = fresh::location();
    let plaintext_location: Location = fresh::location();

    client
        .execute_procedure(WriteVault {
            data: encryption_key,
            location: encryption_key_location.clone(),
        })
        .unwrap();

    client
        .execute_procedure(WriteVault {
            data: plaintext.clone(),
            location: wrap_key_location.clone(),
        })
        .unwrap();

    let ctx: Vec<u8> = client
        .execute_procedure(AesKeyWrapEncrypt {
            cipher: AesKeyWrapCipher::Aes256,
            encryption_key: encryption_key_location.clone(),
            wrap_key: wrap_key_location,
        })
        .unwrap();

    assert_eq!(ctx, ciphertext);

    client
        .execute_procedure(AesKeyWrapDecrypt {
            cipher: AesKeyWrapCipher::Aes256,
            decryption_key: encryption_key_location,
            wrapped_key: ciphertext,
            output: plaintext_location.clone(),
        })
        .unwrap();

    let ptx: Vec<u8> = client
        .vault(plaintext_location.vault_path())
        .read_secret(plaintext_location.record_path())
        .unwrap();

    assert_eq!(ptx, plaintext);
=======
#[tokio::test]
async fn usecase_ed25519() -> Result<(), Box<dyn std::error::Error>> {
    let stronghold: Stronghold = Stronghold::default();
    let client: Client = stronghold.create_client(b"client_path").unwrap();

    let vault_path = random::bytestring(1024);
    let seed = Location::generic(vault_path.clone(), random::bytestring(1024));

    if fresh::coinflip() {
        let size_bytes = if fresh::coinflip() {
            Some(fresh::usize(1024))
        } else {
            None
        };
        let slip10_generate = Slip10Generate {
            size_bytes,
            output: seed.clone(),
        };

        assert!(client.execute_procedure(slip10_generate).is_ok());
    } else {
        let bip32_gen = BIP39Generate {
            passphrase: random::passphrase(),
            output: seed.clone(),
            language: MnemonicLanguage::English,
        };
        assert!(client.execute_procedure(bip32_gen).is_ok());
    }

    let (_path, chain) = fresh::hd_path();
    let key = Location::generic(vault_path, random::bytestring(1024));

    let slip10_derive = Slip10Derive {
        chain,
        input: Slip10DeriveInput::Seed(seed),
        output: key.clone(),
    };
    assert!(client.execute_procedure(slip10_derive).is_ok());

    let ed25519_pk = PublicKey {
        private_key: key.clone(),
        ty: KeyType::Ed25519,
    };
    let pk: [u8; ed25519::PUBLIC_KEY_LENGTH] = client.execute_procedure(ed25519_pk).unwrap();

    let msg = fresh::bytestring(4096);

    let ed25519_sign = Ed25519Sign {
        private_key: key,
        msg: msg.clone(),
    };
    let sig: [u8; ed25519::SIGNATURE_LENGTH] = client.execute_procedure(ed25519_sign).unwrap();

    let pk = ed25519::PublicKey::try_from_bytes(pk).unwrap();
    let sig = ed25519::Signature::from_bytes(sig);
    assert!(pk.verify(&sig, &msg));

    Ok(())
}

#[tokio::test]
async fn usecase_slip10derive_intermediate_keys() -> Result<(), Box<dyn std::error::Error>> {
    let stronghold: Stronghold = Stronghold::default();
    let client: Client = stronghold.create_client(b"client_path").unwrap();

    let seed = fresh::location();

    let slip10_generate = Slip10Generate {
        output: seed.clone(),
        size_bytes: None,
    };
    assert!(client.execute_procedure(slip10_generate).is_ok());

    let (_path, chain0) = fresh::hd_path();
    let (_path, chain1) = fresh::hd_path();

    let cc0: ChainCode = {
        let slip10_derive = Slip10Derive {
            input: Slip10DeriveInput::Seed(seed.clone()),
            chain: chain0.join(&chain1),
            output: fresh::location(),
        };

        client.execute_procedure(slip10_derive).unwrap()
    };

    let cc1: ChainCode = {
        let intermediate = fresh::location();

        let slip10_derive_intermediate = Slip10Derive {
            input: Slip10DeriveInput::Seed(seed),
            chain: chain0,
            output: intermediate.clone(),
        };

        assert!(client.execute_procedure(slip10_derive_intermediate).is_ok());

        let slip10_derive_child = Slip10Derive {
            input: Slip10DeriveInput::Key(intermediate),
            chain: chain1,
            output: fresh::location(),
        };

        client.execute_procedure(slip10_derive_child).unwrap()
    };

    assert_eq!(cc0, cc1);
    Ok(())
}

#[tokio::test]
async fn usecase_ed25519_as_complex() -> Result<(), Box<dyn std::error::Error>> {
    let stronghold: Stronghold = Stronghold::default();
    let client: Client = stronghold.create_client(b"client_path").unwrap();

    let msg = fresh::bytestring(4096);

    let generate = Slip10Generate {
        size_bytes: None,
        output: fresh::location(),
    };
    let derive = Slip10Derive {
        input: Slip10DeriveInput::Seed(generate.target().clone()),
        output: fresh::location(),
        chain: fresh::hd_path().1,
    };
    let get_pk = PublicKey {
        ty: KeyType::Ed25519,
        private_key: derive.target().clone(),
    };
    let sign = Ed25519Sign {
        msg: msg.clone(),
        private_key: derive.target().clone(),
    };

    let procedures = vec![generate.into(), derive.into(), get_pk.into(), sign.into()];
    let output = client.execute_procedure_chained(procedures).unwrap();

    let mut pub_key_vec: [u8; ed25519::PUBLIC_KEY_LENGTH] = [0u8; ed25519::PUBLIC_KEY_LENGTH];
    let proc_output: Vec<u8> = output[2].clone().into();
    pub_key_vec.clone_from_slice(proc_output.as_slice());

    let pk = ed25519::PublicKey::try_from_bytes(pub_key_vec).unwrap();

    let mut sig_vec: [u8; ed25519::SIGNATURE_LENGTH] = [0u8; ed25519::SIGNATURE_LENGTH];
    let sig_output: Vec<u8> = output[3].clone().into();
    sig_vec.clone_from_slice(sig_output.as_slice());

    let sig = ed25519::Signature::from_bytes(sig_vec);
    assert!(pk.verify(&sig, &msg));
    Ok(())
}

#[tokio::test]
async fn usecase_collection_of_data() -> Result<(), Box<dyn std::error::Error>> {
    use crypto::{keys::slip10, utils::rand::fill};

    let stronghold: Stronghold = Stronghold::default();
    let client: Client = stronghold.create_client(b"client_path").unwrap();

    let key: Vec<u8> = {
        let size_bytes = fresh::coinflip().then(|| fresh::usize(1024)).unwrap_or(64);
        let mut seed = vec![0u8; size_bytes];

        assert!(fill(&mut seed).is_ok(), "Failed to fill seed with random data");

        let dk = slip10::Seed::from_bytes(&seed)
            .derive(slip10::Curve::Ed25519, &fresh::hd_path().1)
            .unwrap();
        dk.into()
    };

    // write seed to vault
    let key_location = fresh::location();
    let vault_location = key_location.vault_path();

    let vault = client.vault(vault_location);

    assert!(vault.write_secret(key_location.clone(), key.clone()).is_ok());

    // test sign and hash

    let messages = vec![Vec::from("msg1"), Vec::from("msg2"), Vec::from("msg3")];

    let expected = messages
        .clone()
        .into_iter()
        .map(|msg| {
            // Sign message
            let mut raw = key.clone();
            raw.truncate(32);
            let mut bs = [0; 32];
            bs.copy_from_slice(&raw);
            let sk = ed25519::SecretKey::from_bytes(bs);
            sk.sign(&msg).to_bytes()
        })
        .filter(|bytes| bytes.iter().any(|b| b <= &10u8))
        .fold(Vec::new(), |mut acc, curr| {
            acc.extend_from_slice(&curr);
            acc
        });

    // test procedure
    let procedures = messages
        .into_iter()
        .map(|msg| {
            Ed25519Sign {
                msg,
                private_key: key_location.clone(),
            }
            .into()
        })
        .collect();
    let output = client.execute_procedure_chained(procedures).unwrap();
    let res = output
        .into_iter()
        .map(|v| v.into())
        .filter(|bytes: &Vec<u8>| bytes.iter().any(|b| b <= &10u8))
        .fold(Vec::new(), |mut acc, curr| {
            acc.extend_from_slice(&curr);
            acc
        });
    assert_eq!(res, expected);
    Ok(())
}

async fn test_aead(
    client: &Client,
    key_location: Location,
    key: &[u8],
    cipher: AeadCipher,
) -> Result<(), Box<dyn std::error::Error>> {
    use crypto::ciphers::traits::*;

    let test_plaintext = random::bytestring(4096);
    let test_associated_data = random::bytestring(4096);
    let nonce_len = match cipher {
        AeadCipher::Aes256Gcm => Aes256Gcm::NONCE_LENGTH,
        AeadCipher::XChaCha20Poly1305 => XChaCha20Poly1305::NONCE_LENGTH,
    };
    let mut test_nonce = Vec::with_capacity(nonce_len);
    for _ in 0..test_nonce.capacity() {
        test_nonce.push(random::random())
    }

    // test encryption
    let aead = AeadEncrypt {
        cipher,
        key: key_location.clone(),
        plaintext: test_plaintext.clone(),
        associated_data: test_associated_data.clone(),
        nonce: test_nonce.clone(),
    };

    let tag_len = match cipher {
        AeadCipher::Aes256Gcm => Aes256Gcm::TAG_LENGTH,
        AeadCipher::XChaCha20Poly1305 => XChaCha20Poly1305::TAG_LENGTH,
    };
    let mut output = client.execute_procedure(aead).unwrap();
    let out_tag: Vec<u8> = output.drain(..tag_len).collect();
    let out_ciphertext = output;

    let mut expected_ctx = vec![0; test_plaintext.len()];
    let mut expected_tag = vec![0; tag_len];

    let f = match cipher {
        AeadCipher::Aes256Gcm => Aes256Gcm::try_encrypt,
        AeadCipher::XChaCha20Poly1305 => XChaCha20Poly1305::try_encrypt,
    };
    f(
        key,
        &test_nonce,
        &test_associated_data,
        &test_plaintext,
        &mut expected_ctx,
        &mut expected_tag,
    )
    .unwrap_or_else(|e| panic!("Unexpected error: {}", e));

    assert_eq!(expected_ctx, out_ciphertext);
    assert_eq!(expected_tag, out_tag);

    // test decryption
    let adad = AeadDecrypt {
        cipher,
        key: key_location,
        ciphertext: out_ciphertext.clone(),
        associated_data: test_associated_data.clone(),
        tag: out_tag.clone(),
        nonce: test_nonce.to_vec(),
    };

    let out_plaintext = client.execute_procedure(adad);

    let mut expected_ptx = vec![0; out_ciphertext.len()];

    let f = match cipher {
        AeadCipher::Aes256Gcm => Aes256Gcm::try_decrypt,
        AeadCipher::XChaCha20Poly1305 => XChaCha20Poly1305::try_decrypt,
    };
    f(
        key,
        &test_nonce,
        &test_associated_data,
        &mut expected_ptx,
        &out_ciphertext,
        &out_tag,
    )
    .unwrap_or_else(|e| panic!("Unexpected error: {}", e));

    assert_eq!(expected_ptx, out_plaintext.clone().unwrap());
    assert_eq!(out_plaintext.unwrap(), test_plaintext);

    Ok(())
}

#[tokio::test]
async fn usecase_aead() -> Result<(), Box<dyn std::error::Error>> {
    let stronghold: Stronghold = Stronghold::default();
    let client: Client = stronghold.create_client(b"client_path").unwrap();

    // Init key
    let key_location = fresh::location();
    let key = ed25519::SecretKey::generate().unwrap().to_bytes();

    let vault_path = key_location.vault_path();

    let vault = client.vault(vault_path);
    assert!(vault.write_secret(key_location.clone(), key.to_vec()).is_ok());

    test_aead(&client, key_location.clone(), &key, AeadCipher::Aes256Gcm).await?;
    test_aead(&client, key_location.clone(), &key, AeadCipher::XChaCha20Poly1305).await?;
    Ok(())
}

#[tokio::test]
async fn usecase_diffie_hellman() -> Result<(), Box<dyn std::error::Error>> {
    let stronghold: Stronghold = Stronghold::default();
    let client: Client = stronghold.create_client(b"client_path").unwrap();

    let sk1_location = fresh::location();
    let sk1 = GenerateKey {
        ty: KeyType::X25519,
        output: sk1_location.clone(),
    };
    let pk1 = PublicKey {
        ty: KeyType::X25519,
        private_key: sk1.target().clone(),
    };
    let pub_key_1: [u8; 32] = client
        .execute_procedure_chained(vec![sk1.into(), pk1.into()])
        .unwrap()
        .pop()
        .unwrap()
        .try_into()
        .unwrap();

    let sk2_location = fresh::location();
    let sk2 = GenerateKey {
        ty: KeyType::X25519,
        output: sk2_location.clone(),
    };
    let pk2 = PublicKey {
        ty: KeyType::X25519,
        private_key: sk2.target().clone(),
    };
    let pub_key_2: [u8; 32] = client
        .execute_procedure_chained(vec![sk2.into(), pk2.into()])
        .unwrap()
        .pop()
        .unwrap()
        .try_into()
        .unwrap();

    let mut salt = vec![];
    salt.extend_from_slice(&pub_key_1);
    salt.extend_from_slice(&pub_key_2);
    let label = random::bytestring(1024);

    let key_1_2 = fresh::location();
    let dh_1_2 = X25519DiffieHellman {
        private_key: sk1_location,
        public_key: pub_key_2,
        shared_key: fresh::location(),
    };
    let derived_1_2 = Hkdf {
        hash_type: Sha2Hash::Sha256,
        salt: salt.clone(),
        label: label.clone(),
        ikm: dh_1_2.target().clone(),
        okm: key_1_2.clone(),
    };

    let key_2_1 = fresh::location();
    let dh_2_1 = X25519DiffieHellman {
        private_key: sk2_location,
        public_key: pub_key_1,
        shared_key: fresh::location(),
    };
    let derived_2_1 = Hkdf {
        hash_type: Sha2Hash::Sha256,
        salt: salt.clone(),
        label,
        ikm: dh_2_1.target().clone(),
        okm: key_2_1.clone(),
    };

    let procedures = vec![dh_1_2.into(), derived_1_2.into(), dh_2_1.into(), derived_2_1.into()];

    assert!(client.execute_procedure_chained(procedures).is_ok());

    let hashed_shared_1_2 = client
        .vault(key_1_2.vault_path())
        .read_secret(key_1_2.record_path())
        .unwrap();
    let hashed_shared_2_1 = client
        .vault(key_2_1.vault_path())
        .read_secret(key_2_1.record_path())
        .unwrap();

    assert_eq!(hashed_shared_1_2, hashed_shared_2_1);
    Ok(())
}

#[tokio::test]
async fn usecase_recover_bip39() -> Result<(), Box<dyn std::error::Error>> {
    let stronghold: Stronghold = Stronghold::default();
    let client: Client = stronghold.create_client(b"client_path").unwrap();

    let passphrase = random::string(4096);
    let (_path, chain) = fresh::hd_path();
    let message = random::bytestring(4095);

    let generate_bip39 = BIP39Generate {
        language: MnemonicLanguage::English,
        passphrase: Some(passphrase.clone()),
        output: fresh::location(),
    };
    let derive_from_original = Slip10Derive {
        input: Slip10DeriveInput::Seed(generate_bip39.target().clone()),
        chain: chain.clone(),
        output: fresh::location(),
    };
    let sign_from_original = Ed25519Sign {
        msg: message.clone(),
        private_key: derive_from_original.target().clone(),
    };

    let procedures = vec![
        generate_bip39.into(),
        derive_from_original.into(),
        sign_from_original.into(),
    ];
    let output = client.execute_procedure_chained(procedures).unwrap();

    let mnemonic = output[0].clone().try_into().unwrap(); // ?
    let signed_with_original = output[2].clone();

    let recover_bip39 = BIP39Recover {
        mnemonic,
        passphrase: Some(passphrase),
        output: fresh::location(),
    };

    let derive_from_recovered = Slip10Derive {
        input: Slip10DeriveInput::Seed(recover_bip39.target().clone()),
        chain,
        output: fresh::location(),
    };
    let sign_from_recovered = Ed25519Sign {
        msg: message,
        private_key: derive_from_recovered.target().clone(),
    };

    let procedures = vec![
        recover_bip39.into(),
        derive_from_recovered.into(),
        sign_from_recovered.into(),
    ];
    let output = client.execute_procedure_chained(procedures).unwrap();
    let signed_with_recovered = output[2].clone();

    assert_eq!(signed_with_original, signed_with_recovered);
    Ok(())
}

#[tokio::test]
async fn usecase_move_record() -> Result<(), Box<dyn std::error::Error>> {
    let stronghold: Stronghold = Stronghold::default();
    let client: Client = stronghold.create_client(b"client_path").unwrap();

    let test_msg = random::bytestring(4096);

    let first_location = fresh::location();
    let generate_key = GenerateKey {
        ty: KeyType::Ed25519,
        output: first_location.clone(),
    };
    let pub_key = PublicKey {
        ty: KeyType::Ed25519,
        private_key: generate_key.target().clone(),
    };
    let sign_message = Ed25519Sign {
        msg: test_msg.clone(),
        private_key: generate_key.target().clone(),
    };
    let procedures = vec![generate_key.into(), pub_key.into(), sign_message.into()];
    let output = client.execute_procedure_chained(procedures).unwrap();

    // output.next().unwrap();

    let public_key = output[1].clone();
    let mut first: Vec<u8> = public_key.into();
    let second: Vec<u8> = first.drain(first.len() % 2..).collect();

    // signed message used for validation further in the test
    let signed_with_original: Vec<u8> = output[2].clone().into();

    // pub-key used to derive the new location for the private key

    // Copy record to new location derived from the pub-key
    let new_location = Location::generic(first, second);
    let copy_record = CopyRecord {
        source: first_location.clone(),
        target: new_location.clone(),
    };
    assert!(client.execute_procedure(copy_record).is_ok());

    // Remove record from old location
    let vault = client.vault(first_location.vault_path());
    assert!(vault.delete_secret(first_location.record_path()).is_ok());

    // Validate by signing the message from the new location
    let sign_message = Ed25519Sign {
        msg: test_msg,
        private_key: new_location,
    };
    let signed_with_moved: Vec<u8> = client.execute_procedure(sign_message).unwrap().into();
    assert_eq!(signed_with_original, signed_with_moved);

    Ok(())
>>>>>>> 52a1dc09
}<|MERGE_RESOLUTION|>--- conflicted
+++ resolved
@@ -5,23 +5,15 @@
 
 use crate::{
     procedures::{
-<<<<<<< HEAD
-        AesKeyWrapCipher, AesKeyWrapDecrypt, AesKeyWrapEncrypt, ConcatKdf, DeriveSecret, GenerateKey, GenerateSecret,
-        KeyType, PublicKey, Sha2Hash, StrongholdProcedure, WriteVault, X25519DiffieHellman,
-=======
-        AeadCipher, AeadDecrypt, AeadEncrypt, BIP39Generate, BIP39Recover, ConcatKdf, CopyRecord, DeriveSecret,
-        Ed25519Sign, GenerateKey, GenerateSecret, Hkdf, KeyType, MnemonicLanguage, PublicKey, Sha2Hash, Slip10Derive,
-        Slip10DeriveInput, Slip10Generate, StrongholdProcedure, WriteVault, X25519DiffieHellman,
->>>>>>> 52a1dc09
+        AeadCipher, AeadDecrypt, AeadEncrypt, AesKeyWrapCipher, AesKeyWrapDecrypt, AesKeyWrapEncrypt, BIP39Generate,
+        BIP39Recover, ConcatKdf, CopyRecord, DeriveSecret, Ed25519Sign, GenerateKey, GenerateSecret, Hkdf, KeyType,
+        MnemonicLanguage, PublicKey, Sha2Hash, Slip10Derive, Slip10DeriveInput, Slip10Generate, StrongholdProcedure,
+        WriteVault, X25519DiffieHellman,
     },
     tests::fresh,
     Client, Location, Stronghold,
 };
 
-<<<<<<< HEAD
-#[test]
-fn usecase_diffie_hellman_concat_kdf() {
-=======
 use crypto::{
     ciphers::{aes::Aes256Gcm, chacha::XChaCha20Poly1305},
     keys::slip10::ChainCode,
@@ -29,9 +21,8 @@
 };
 use stronghold_utils::random;
 
-#[tokio::test]
-async fn usecase_diffie_hellman_concat_kdf() {
->>>>>>> 52a1dc09
+#[test]
+fn usecase_diffie_hellman_concat_kdf() {
     let stronghold: Stronghold = Stronghold::default();
     let client: Client = stronghold.create_client(b"client_path").unwrap();
 
@@ -170,7 +161,6 @@
     );
 }
 
-<<<<<<< HEAD
 #[test]
 fn test_aes_256_keywrap_roundtrip() {
     // Test Vector from https://tools.ietf.org/html/rfc3394#section-4.6.
@@ -232,7 +222,8 @@
         .unwrap();
 
     assert_eq!(ptx, plaintext);
-=======
+}
+
 #[tokio::test]
 async fn usecase_ed25519() -> Result<(), Box<dyn std::error::Error>> {
     let stronghold: Stronghold = Stronghold::default();
@@ -774,5 +765,4 @@
     assert_eq!(signed_with_original, signed_with_moved);
 
     Ok(())
->>>>>>> 52a1dc09
 }