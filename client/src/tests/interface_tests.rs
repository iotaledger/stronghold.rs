// Copyright 2020-2021 IOTA Stiftung
// SPDX-License-Identifier: Apache-2.0

#[cfg(feature = "p2p")]
use crate::{
    actors::NetworkConfig,
    p2p::{identity::Keypair, PeerId, SwarmInfo},
<<<<<<< HEAD
    procedures::{PersistSecret, Slip10Derive, Slip10Generate},
=======
    procedures::{Slip10Derive, Slip10DeriveInput, Slip10Generate},
>>>>>>> 8c1b7d2d
    tests::fresh,
};
use crate::{ActorError, Location, RecordHint, Stronghold};
use stronghold_utils::random::bytestring;
#[cfg(feature = "p2p")]
use tokio::sync::{mpsc, oneshot};

#[actix::test]
async fn test_stronghold() {
    let vault_path = b"path".to_vec();
    let client_path = b"test".to_vec();

    let loc0 = Location::counter::<_, usize>("path", 0);
    let loc1 = Location::counter::<_, usize>("path", 1);
    let loc2 = Location::counter::<_, usize>("path", 2);

    let store_loc = bytestring(4096);

    let key_data = b"abcdefghijklmnopqrstuvwxyz012345".to_vec();

    let mut stronghold = Stronghold::init_stronghold_system(client_path.clone(), vec![])
        .await
        .unwrap();

    // clone it, and check for consistency
    let stronghold2 = stronghold.clone();

    // Write at the first record of the vault using Some(0).  Also creates the new vault.
    assert!(stronghold2
        .write_to_vault(
            loc0.clone(),
            b"test".to_vec(),
            RecordHint::new(b"first hint").unwrap(),
            vec![],
        )
        .await
        .is_ok());

    // read head.
    let p = stronghold2
        .read_secret(client_path.clone(), loc0.clone())
        .await
        .unwrap();

    assert_eq!(std::str::from_utf8(&p.unwrap()), Ok("test"));

    // read head from first reference
    let p = stronghold.read_secret(client_path.clone(), loc0.clone()).await.unwrap();

    assert_eq!(std::str::from_utf8(&p.unwrap()), Ok("test"));

    // Write on the next record of the vault using None.  This calls InitRecord and creates a new one at index 1.
    assert!(stronghold
        .write_to_vault(
            loc1.clone(),
            b"another test".to_vec(),
            RecordHint::new(b"another hint").unwrap(),
            vec![],
        )
        .await
        .is_ok());

    // read head.
    let p = stronghold.read_secret(client_path.clone(), loc1.clone()).await.unwrap();

    assert_eq!(std::str::from_utf8(&p.unwrap()), Ok("another test"));

    assert!(stronghold
        .write_to_vault(
            loc2.clone(),
            b"yet another test".to_vec(),
            RecordHint::new(b"yet another hint").unwrap(),
            vec![],
        )
        .await
        .is_ok());

    // read head.
    let p = stronghold.read_secret(client_path.clone(), loc2.clone()).await.unwrap();

    assert_eq!(std::str::from_utf8(&p.unwrap()), Ok("yet another test"));

    // Read the first record of the vault.
    let p = stronghold.read_secret(client_path.clone(), loc0.clone()).await.unwrap();

    assert_eq!(std::str::from_utf8(&p.unwrap()), Ok("test"));

    // Read the head record of the vault.
    let p = stronghold.read_secret(client_path.clone(), loc1).await.unwrap();

    assert_eq!(std::str::from_utf8(&p.unwrap()), Ok("another test"));

    let p = stronghold.read_secret(client_path.clone(), loc2.clone()).await.unwrap();

    assert_eq!(std::str::from_utf8(&p.unwrap()), Ok("yet another test"));

    let ids = stronghold.list_hints_and_ids(vault_path.clone()).await.unwrap();
    println!("{:?}", ids);

    stronghold
        .delete_data(loc0.clone(), true)
        .await
        .unwrap_or_else(|e| panic!("Actor error: {}", e))
        .unwrap();

    // attempt to read the first record of the vault.
    let p = stronghold.read_secret(client_path.clone(), loc0.clone()).await.unwrap();

    assert!(p.is_none());

    let ids = stronghold.list_hints_and_ids(vault_path.clone()).await.unwrap();
    println!("{:?}", ids);

    stronghold
        .write_to_store(store_loc.clone(), b"test".to_vec(), None)
        .await
        .unwrap();

    let data = stronghold.read_from_store(store_loc.clone()).await.unwrap().unwrap();

    assert_eq!(std::str::from_utf8(&data), Ok("test"));

    stronghold.garbage_collect(vault_path).await.unwrap();

    stronghold
        .write_all_to_snapshot(&key_data, Some("test0".into()), None)
        .await
        .unwrap_or_else(|e| panic!("Actor error: {}", e))
        .unwrap_or_else(|e| panic!("Write snapshot error: {}", e));

    stronghold
        .read_snapshot(client_path.clone(), None, &key_data, Some("test0".into()), None)
        .await
        .unwrap_or_else(|e| panic!("Actor error: {}", e))
        .unwrap_or_else(|e| panic!("Read snapshot error: {}", e));

    // read head after reading snapshot.

    let p = stronghold.read_secret(client_path.clone(), loc2.clone()).await.unwrap();

    assert_eq!(std::str::from_utf8(&p.unwrap()), Ok("yet another test"));

    let p = stronghold.read_secret(client_path.clone(), loc0).await.unwrap();

    assert!(p.is_none());

    stronghold.kill_stronghold(client_path.clone(), false).await.unwrap();

    let p = stronghold.read_secret(client_path.clone(), loc2).await.unwrap();

    assert!(p.is_none());

    let data = stronghold.read_from_store(store_loc.clone()).await.unwrap().unwrap();

    assert_eq!(std::str::from_utf8(&data), Ok("test"));

    stronghold.delete_from_store(store_loc.clone()).await.unwrap();

    let data = stronghold.read_from_store(store_loc).await.unwrap();

    assert!(data.is_none());

    stronghold.kill_stronghold(client_path.clone(), true).await.unwrap();

    assert!(matches!(
        stronghold.switch_actor_target(client_path).await,
        Err(ActorError::TargetNotFound)
    ))
}

#[actix::test]
async fn run_stronghold_multi_actors() {
    let key_data = b"abcdefghijklmnopqrstuvwxyz012345".to_vec();

    let client_path0 = b"test a".to_vec();
    let client_path1 = b"test b".to_vec();
    let client_path2 = b"test c".to_vec();
    let client_path3 = b"test d".to_vec();

    let loc0 = Location::counter::<_, usize>("path", 0);

    let loc2 = Location::counter::<_, usize>("path", 2);
    let loc3 = Location::counter::<_, usize>("path", 3);
    let loc4 = Location::counter::<_, usize>("path", 4);

    let mut stronghold = Stronghold::init_stronghold_system(client_path0.clone(), vec![])
        .await
        .unwrap();

    stronghold
        .spawn_stronghold_actor(client_path1.clone(), vec![])
        .await
        .unwrap();

    stronghold.switch_actor_target(client_path0.clone()).await.unwrap();

    assert!(stronghold
        .write_to_vault(loc0.clone(), b"test".to_vec(), RecordHint::new(b"0").unwrap(), vec![],)
        .await
        .is_ok());

    // read head.
    let p = stronghold
        .read_secret(client_path0.clone(), loc0.clone())
        .await
        .unwrap();

    assert_eq!(std::str::from_utf8(&p.unwrap()), Ok("test"));

    stronghold.switch_actor_target(client_path1.clone()).await.unwrap();

    // Write on the next record of the vault using None.  This calls InitRecord and creates a new one at index 1.
    assert!(stronghold
        .write_to_vault(
            loc0.clone(),
            b"another test".to_vec(),
            RecordHint::new(b"1").unwrap(),
            vec![],
        )
        .await
        .is_ok());

    // read head.
    let p = stronghold
        .read_secret(client_path1.clone(), loc0.clone())
        .await
        .unwrap();

    assert_eq!(std::str::from_utf8(&p.unwrap()), Ok("another test"));

    stronghold.switch_actor_target(client_path0.clone()).await.unwrap();

    assert!(stronghold
        .write_to_vault(
            loc0.clone(),
            b"yet another test".to_vec(),
            RecordHint::new(b"2").unwrap(),
            vec![],
        )
        .await
        .is_ok());

    let p = stronghold
        .read_secret(client_path0.clone(), loc0.clone())
        .await
        .unwrap();

    assert_eq!(std::str::from_utf8(&p.unwrap()), Ok("yet another test"));

    let ids = stronghold.list_hints_and_ids(loc2.vault_path()).await.unwrap();
    println!("actor 0: {:?}", ids);

    stronghold
        .write_all_to_snapshot(&key_data.to_vec(), Some("megasnap".into()), None)
        .await
        .unwrap_or_else(|e| panic!("Actor error: {}", e))
        .unwrap_or_else(|e| panic!("Write snapshot error: {}", e));

    stronghold.switch_actor_target(client_path1.clone()).await.unwrap();

    let ids = stronghold.list_hints_and_ids(loc2.vault_path()).await.unwrap();
    println!("actor 1: {:?}", ids);

    stronghold
        .spawn_stronghold_actor(client_path2.clone(), vec![])
        .await
        .unwrap();

    stronghold
        .read_snapshot(
            client_path2.clone(),
            Some(client_path1.clone()),
            &key_data,
            Some("megasnap".into()),
            None,
        )
        .await
        .unwrap_or_else(|e| panic!("Actor error: {}", e))
        .unwrap_or_else(|e| panic!("Read snapshot error: {}", e));

    // client_path2 correct?
    let p = stronghold.read_secret(client_path2.clone(), loc0).await.unwrap();

    assert_eq!(std::str::from_utf8(&p.unwrap()), Ok("another test"));

    assert!(stronghold
        .write_to_vault(
            loc3.clone(),
            b"a new actor test".to_vec(),
            RecordHint::new(b"2").unwrap(),
            vec![],
        )
        .await
        .is_ok());

    let p = stronghold.read_secret(client_path2.clone(), loc3).await.unwrap();

    assert_eq!(std::str::from_utf8(&p.unwrap()), Ok("a new actor test"));

    assert!(stronghold
        .write_to_vault(
            loc4.clone(),
            b"a new actor test again".to_vec(),
            RecordHint::new(b"3").unwrap(),
            vec![],
        )
        .await
        .is_ok());

    let p = stronghold.read_secret(client_path2, loc4.clone()).await.unwrap();

    assert_eq!(std::str::from_utf8(&p.unwrap()), Ok("a new actor test again"));

    let mut ids2 = stronghold.list_hints_and_ids(loc4.vault_path()).await.unwrap();

    stronghold.switch_actor_target(client_path1).await.unwrap();

    let mut ids1 = stronghold.list_hints_and_ids(loc4.vault_path()).await.unwrap();
    ids2.sort();
    ids1.sort();

    println!("ids and hints => actor 1: {:?}", ids1);
    println!("ids and hints => actor 2: {:?}", ids2);

    assert_eq!(ids1, ids2);

    stronghold
        .spawn_stronghold_actor(client_path3.clone(), vec![])
        .await
        .unwrap();

    stronghold
        .read_snapshot(
            client_path3,
            Some(client_path0.clone()),
            &key_data,
            Some("megasnap".into()),
            None,
        )
        .await
        .unwrap_or_else(|e| panic!("Actor error: {}", e))
        .unwrap_or_else(|e| panic!("Read snapshot error: {}", e));

    let mut ids3 = stronghold.list_hints_and_ids(loc4.vault_path()).await.unwrap();
    println!("actor 3: {:?}", ids3);

    stronghold.switch_actor_target(client_path0).await.unwrap();

    let mut ids0 = stronghold.list_hints_and_ids(loc4.vault_path()).await.unwrap();
    println!("actor 0: {:?}", ids0);

    ids0.sort();
    ids3.sort();

    assert_eq!(ids0, ids3);

    // stronghold.system.print_tree();
}

#[actix::test]
async fn test_stronghold_generics() {
    // let sys = ActorSystem::new().unwrap();
    let key_data = b"abcdefghijklmnopqrstuvwxyz012345".to_vec();

    let client_path = b"test a".to_vec();

    let slip10_seed = Location::generic("slip10", "seed");

    let mut stronghold = Stronghold::init_stronghold_system(client_path.clone(), vec![])
        .await
        .unwrap();

    assert!(stronghold
        .write_to_vault(
            slip10_seed.clone(),
            b"AAAAAA".to_vec(),
            RecordHint::new(b"first hint").unwrap(),
            vec![],
        )
        .await
        .is_ok());
    let p = stronghold.read_secret(client_path, slip10_seed).await.unwrap();
    assert_eq!(std::str::from_utf8(&p.unwrap()), Ok("AAAAAA"));

    stronghold
        .write_all_to_snapshot(&key_data.to_vec(), Some("generic".into()), None)
        .await
        .unwrap_or_else(|e| panic!("Actor error: {}", e))
        .unwrap_or_else(|e| panic!("Write snapshot error: {}", e));
}

#[cfg(feature = "p2p")]
#[actix::test]
async fn test_stronghold_p2p() {
    let system = actix::System::current();
    let arbiter = system.arbiter();

    let (addr_tx, addr_rx) = oneshot::channel();

    // Channel for signaling that local/ remote is ready i.g. performed a necessary write, before the other ran try
    // read.
    let (remote_ready_tx, mut remote_ready_rx) = mpsc::channel(1);
    let (local_ready_tx, mut local_ready_rx) = mpsc::channel(1);

    let key1 = bytestring(1024);
    let data1 = b"some data".to_vec();
    let key1_clone = key1.clone();
    let data1_clone = data1.clone();

    let key2 = bytestring(1024);
    let data2 = b"some second data".to_vec();
    let key2_clone = key2.clone();
    let data2_clone = data2.clone();

    let seed1 = fresh::location();
    let seed1_clone = seed1.clone();

    let (res_tx, mut res_rx) = mpsc::channel(1);
    let res_tx_clone = res_tx.clone();

    let spawned_local = arbiter.spawn(async move {
        let local_client = b"local".to_vec();
        let mut local_stronghold = Stronghold::init_stronghold_system(local_client, vec![])
            .await
            .unwrap_or_else(|e| panic!("Could not create a stronghold instance: {}", e));
        local_stronghold
            .spawn_p2p(NetworkConfig::default(), None)
            .await
            .unwrap_or_else(|e| panic!("Could not spawn p2p: {}", e));

        let (peer_id, addr) = addr_rx.await.unwrap();
        local_stronghold
            .add_peer(peer_id, Some(addr))
            .await
            .unwrap_or_else(|e| panic!("Actor error: {}", e))
            .unwrap_or_else(|e| panic!("Could not establish connection to remote: {}", e));

        remote_ready_rx.recv().await.unwrap();

        // test writing at remote and reading it from local stronghold
        let payload = local_stronghold
            .read_from_remote_store(peer_id, key1)
            .await
            .unwrap_or_else(|e| panic!("Could not read from remote store: {}", e));
        assert_eq!(payload.unwrap(), data1);

        // test writing from local and reading it at remote
        local_stronghold
            .write_to_remote_store(peer_id, key2, data2, None)
            .await
            .unwrap_or_else(|e| panic!("Could not write to remote store: {}", e));
        local_ready_tx.send(()).await.unwrap();

        // test writing and reading from local
        let key3 = bytestring(1024);
        let original_data3 = b"some third data".to_vec();
        local_stronghold
            .write_to_remote_store(peer_id, key3.clone(), original_data3.clone(), None)
            .await
            .unwrap_or_else(|e| panic!("Could not write to remote store: {}", e));

        let payload = local_stronghold
            .read_from_remote_store(peer_id, key3)
            .await
            .unwrap_or_else(|e| panic!("Could not read from remote store: {}", e));

        assert_eq!(payload.unwrap(), original_data3);

        remote_ready_rx.recv().await.unwrap();

        let (_path, chain) = fresh::hd_path();

        match local_stronghold
            .remote_runtime_exec(
                peer_id,
                Slip10Derive {
                    output: fresh::location(),
                    chain,
                    hint: fresh::record_hint(),
                    input: Slip10DeriveInput::Seed(seed1),
                },
            )
            .await
            .unwrap_or_else(|e| panic!("Could not execute remote procedure: {}", e))
        {
            Ok(_) => {}
            Err(e) => panic!("unexpected error: {:?}", e),
        };
        res_tx.send(()).await.unwrap();
    });
    assert!(spawned_local);

    let spawned_remote = arbiter.spawn(async move {
        let remote_client = b"remote".to_vec();
        let mut remote_stronghold = Stronghold::init_stronghold_system(remote_client, vec![])
            .await
            .unwrap_or_else(|e| panic!("Could not create a stronghold instance: {}", e));
        remote_stronghold
            .spawn_p2p(NetworkConfig::default(), None)
            .await
            .unwrap_or_else(|e| panic!("Could not create a stronghold instance: {}", e));

        let addr = remote_stronghold
            .start_listening(None)
            .await
            .unwrap_or_else(|e| panic!("Actor error: {}", e))
            .unwrap_or_else(|e| panic!("Could not start listening: {}", e));

        let swarm_info = remote_stronghold
            .get_swarm_info()
            .await
            .unwrap_or_else(|e| panic!("Could not get swarm info: {}", e));

        assert!(swarm_info.listeners.into_iter().any(|l| l.addrs.contains(&addr)));
        addr_tx.send((swarm_info.local_peer_id, addr)).unwrap();
        // test writing at remote and reading it from local stronghold
        remote_stronghold
            .write_to_store(key1_clone, data1_clone, None)
            .await
            .unwrap_or_else(|e| panic!("Could not write to remote store: {}", e));

        remote_ready_tx.send(()).await.unwrap();
        local_ready_rx.recv().await.unwrap();

        // test writing from local and reading it at remoteom local and reading it at remote
        let payload = remote_stronghold
            .read_from_store(key2_clone)
            .await
            .unwrap_or_else(|e| panic!("Could not read from remote store: {}", e));
        assert_eq!(payload.unwrap(), data2_clone);

        // test procedure execution
        match remote_stronghold
            .runtime_exec(Slip10Generate {
                size_bytes: None,
                output: seed1_clone,
                hint: fresh::record_hint(),
            })
            .await
            .unwrap_or_else(|e| panic!("Could not execute remote procedure: {}", e))
        {
            Ok(_) => {}
            Err(e) => panic!("unexpected error: {:?}", e),
        };

        remote_ready_tx.send(()).await.unwrap();
        res_tx_clone.send(()).await.unwrap();
    });
    assert!(spawned_remote);

    // wait for both threads to return
    res_rx.recv().await.unwrap();
    res_rx.recv().await.unwrap();
}

#[cfg(feature = "p2p")]
#[actix::test]
async fn test_p2p_config() {
    use p2p::{firewall::Rule, OutboundFailure};

    use crate::p2p::P2pError;

    // Start remote stronghold and start listening
    let mut remote_sh = Stronghold::init_stronghold_system(bytestring(4096), vec![])
        .await
        .unwrap();
    match remote_sh
        .spawn_p2p(NetworkConfig::default().with_mdns_enabled(false), None)
        .await
    {
        Ok(()) => {}
        Err(e) => panic!("Unexpected error {}", e),
    }
    let remote_addr = match remote_sh.start_listening(None).await.unwrap() {
        Ok(a) => a,
        Err(e) => panic!("Unexpected error {}", e),
    };
    let SwarmInfo {
        local_peer_id: remote_id,
        ..
    } = remote_sh.get_swarm_info().await.unwrap();

    // Start (local) stronghold.
    let client_path = fresh::bytestring(4096);
    let mut stronghold = Stronghold::init_stronghold_system(client_path.clone(), vec![])
        .await
        .unwrap();
    // Generate a new Keypair and write it to the vault
    let keypair = Keypair::generate_ed25519();
    let peer_id = PeerId::from_public_key(&keypair.public());
    let keys_location = fresh::location();
    match stronghold
        .write_p2p_keypair(keypair, keys_location.clone(), fresh::record_hint())
        .await
        .unwrap()
    {
        Ok(()) => {}
        Err(e) => panic!("Unexpected error {}", e),
    }
    // Spawn p2p that uses the new keypair
    match stronghold
        .spawn_p2p(
            NetworkConfig::default().with_mdns_enabled(false),
            Some(keys_location.clone()),
        )
        .await
    {
        Ok(()) => {}
        Err(e) => panic!("Unexpected error {}", e),
    }

    // Start listening
    let addr = match stronghold.start_listening(None).await.unwrap() {
        Ok(addr) => addr,
        Err(e) => panic!("Unexpected error {}", e),
    };
    let SwarmInfo {
        local_peer_id,
        listeners,
        ..
    } = stronghold.get_swarm_info().await.unwrap();
    assert_eq!(local_peer_id, peer_id);
    assert!(listeners.first().unwrap().addrs.contains(&addr));
    // Set a firewall rule
    stronghold
        .set_firewall_rule(Rule::RejectAll, vec![remote_id], false)
        .await
        .unwrap();
    // Add the remote's address info
    match stronghold.add_peer(remote_id, Some(remote_addr.clone())).await.unwrap() {
        Ok(_) => {}
        Err(e) => panic!("Unexpected error {}", e),
    }
    // Test that the firewall rule is effective
    let res = remote_sh.read_from_remote_store(peer_id, bytestring(10)).await;
    match res {
        Ok(_) => panic!("Request should be rejected."),
        Err(P2pError::Local(e)) => panic!("Unexpected error {}", e),
        Err(P2pError::SendRequest(OutboundFailure::NotPermitted))
        | Err(P2pError::SendRequest(OutboundFailure::DialFailure))
        | Err(P2pError::SendRequest(OutboundFailure::Shutdown))
        | Err(P2pError::SendRequest(OutboundFailure::Timeout)) => panic!("Unexpected error {:?}", res),
        Err(_) => {}
    }

    // Stop p2p and store the config in the stronghold store.
    // This should persist firewall configuration and the collected address info about the remote.
    let store = bytestring(1024);
    match stronghold.stop_p2p(Some(store.clone())).await.unwrap() {
        Ok(()) => {}
        Err(e) => panic!("Unexpected error {}", e),
    }

    // Spawn p2p again and load the config. Use the same keypair to keep the same peer-id.
    match stronghold.spawn_p2p_load_config(store, Some(keys_location)).await {
        Ok(()) => {}
        Err(e) => panic!("Unexpected error {}", e),
    }
    let SwarmInfo { local_peer_id, .. } = stronghold.get_swarm_info().await.unwrap();

    // Test if the local peer still has the remote's address info.
    assert_eq!(local_peer_id, peer_id);
    match stronghold.add_peer(remote_id, None).await.unwrap() {
        Ok(_) => {}
        Err(e) => panic!("Unexpected error {}", e),
    }
    // Test that the firewall rule is still effective
    let res = remote_sh.read_from_remote_store(peer_id, bytestring(10)).await;
    match res {
        Ok(_) => panic!("Request should be rejected."),
        Err(P2pError::Local(e)) => panic!("Unexpected error {}", e),
        Err(P2pError::SendRequest(OutboundFailure::NotPermitted))
        | Err(P2pError::SendRequest(OutboundFailure::DialFailure))
        | Err(P2pError::SendRequest(OutboundFailure::Shutdown))
        | Err(P2pError::SendRequest(OutboundFailure::Timeout)) => panic!("Unexpected error {:?}", res),
        Err(_) => {}
    }
}<|MERGE_RESOLUTION|>--- conflicted
+++ resolved
@@ -5,11 +5,7 @@
 use crate::{
     actors::NetworkConfig,
     p2p::{identity::Keypair, PeerId, SwarmInfo},
-<<<<<<< HEAD
-    procedures::{PersistSecret, Slip10Derive, Slip10Generate},
-=======
     procedures::{Slip10Derive, Slip10DeriveInput, Slip10Generate},
->>>>>>> 8c1b7d2d
     tests::fresh,
 };
 use crate::{ActorError, Location, RecordHint, Stronghold};
