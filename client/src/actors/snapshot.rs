// Copyright 2020-2021 IOTA Stiftung
// SPDX-License-Identifier: Apache-2.0

#![allow(clippy::type_complexity, unused_imports)]

use actix::{Actor, Handler, Message, Supervised};
use zeroize::Zeroize;

use std::{
    convert::TryInto,
    hash::{Hash, Hasher},
    path::PathBuf,
};

use engine::{
    snapshot::Key,
    vault::{ClientId, DbView, Key as PKey, RecordId, VaultId},
};

use serde::{Deserialize, Serialize};

use crate::{
    internals,
    state::{
        secure::Store,
<<<<<<< HEAD
        snapshot::{Snapshot, SnapshotError, SnapshotState},
=======
        snapshot::{ReadError, Snapshot, SnapshotState, WriteError},
>>>>>>> 129225ef
    },
    utils::EntryShape,
    Location, Provider,
};
use std::collections::HashMap;

/// re-export local modules
pub use messages::*;
pub use returntypes::*;

pub mod returntypes {

    use engine::vault::Key;

    use super::*;

    /// Return type for loaded snapshot file
    pub struct ReturnReadSnapshot {
        pub id: ClientId,

        pub data: Box<(
            HashMap<VaultId, Key<internals::Provider>>,
            DbView<internals::Provider>,
            Store,
        )>,
    }

    /// Return type for snapshot data exports
    pub struct ReturnExport {
        pub entries: Vec<u8>,
    }
}

pub mod messages {

    use zeroize::Zeroize;

    use crate::Location;

    use super::*;

    pub struct WriteSnapshot {
        pub key: Key,
        pub filename: Option<String>,
        pub path: Option<PathBuf>,
    }

    impl Message for WriteSnapshot {
<<<<<<< HEAD
        type Result = Result<(), SnapshotError>;
=======
        type Result = Result<(), WriteError>;
>>>>>>> 129225ef
    }

    pub struct FillSnapshot {
        pub data: Box<(HashMap<VaultId, PKey<Provider>>, DbView<Provider>, Store)>,
        pub id: ClientId,
    }

    impl Message for FillSnapshot {
        type Result = ();
    }

    #[derive(Default)]
    pub struct ReadFromSnapshot {
        pub key: Key,
        pub filename: Option<String>,
        pub path: Option<PathBuf>,
        pub id: ClientId,
        pub fid: Option<ClientId>,
    }

    impl Message for ReadFromSnapshot {
        type Result = Result<returntypes::ReturnReadSnapshot, ReadError>;
    }

    /// Message for [`Snapshot`] to create a partially synchronized snapshot.
    /// A partially synchronized snapshot contains only the associated data like
    /// vaults and their records, that is related to specified [`ClientId`]s
    /// and their associated keys.
    #[derive(Clone)]
    pub struct PartialSynchronization {
        // this passes a list of all allowed client_ids
        // to be synchronized
        pub allowed: Vec<ClientId>,

        // this snapshot file will be used as base snapshot
        pub source: SnapshotConfig,

        // this snapshot file will be used to compare against
        // the source snapshot
        pub compare: SnapshotConfig,

        // this is the destination snapshot to written out
        pub destination: SnapshotConfig,

        // the id of the client
        pub id: ClientId,
    }

    impl Message for PartialSynchronization {
        type Result = Result<returntypes::ReturnReadSnapshot, SnapshotError>;
    }

    /// Message for [`Snapshot`] to create a fully synchronized snapshot.
    /// A fully synchronized snapshot contains all [`ClientId`]s, and
    /// all associated data like vaults and their records.
    #[derive(Clone)]
    pub struct FullSynchronization {
        // this snapshot file will be used as base snapshot
        pub source: SnapshotConfig,

        // this is the snapshot to synchronized with the current state
        pub merge: SnapshotConfig,

        // this is the destination snapshot
        pub destination: SnapshotConfig,

        // the id of the client
        pub id: ClientId,
    }

    impl Message for FullSynchronization {
        type Result = Result<returntypes::ReturnReadSnapshot, SnapshotError>;
    }

    /// Exports all entries given their prior keys, and re-encrypted
    /// via the new keys. Part of the snapshot protocol.
    pub struct ExportAllEntries {
        // pub entries: HashMap<Location, (PKey<Provider>, PKey<Provider>)>,
        // we only need the location
        pub entries: Vec<Location>,
        // pub state: HashMap<ClientId, (HashMap<VaultId, PKey<Provider>>, DbView<Provider>, Store)>,
    }

    impl Message for ExportAllEntries {
        type Result = Result<(HashMap<VaultId, PKey<Provider>>, DbView<Provider>), SnapshotError>;
    }

    /// Exports the complete snapshot as vector of bytes. Part of the snapshot protocol
    #[derive(Debug, Clone, Serialize, Deserialize)]
    pub struct ExportSnapshot {
        pub id: ClientId,
        pub input: Vec<Location>,
        pub public_key: Vec<u8>,
    }

    impl Message for ExportSnapshot {
        type Result = Result<Vec<u8>, SnapshotError>;
    }

    /// Returns a representation of the selected locations and their shape.
    /// Part of the snapshot protocol
    #[derive(Debug, Clone, Serialize, Deserialize)]
    pub struct CalculateShape {
        pub id: ClientId,
    }

    impl Message for CalculateShape {
        type Result = Result<HashMap<(VaultId, RecordId), EntryShape>, SnapshotError>;
    }

    #[derive(Debug, Clone, Serialize, Deserialize)]
    pub struct CalculateComplement {
        pub input: HashMap<Location, EntryShape>,
        pub id: ClientId,
    }

    impl Message for CalculateComplement {
        type Result = Result<HashMap<(VaultId, RecordId), EntryShape>, SnapshotError>;
    }

    /// Returns the complement set of the side to be synchronized with. Part of the snapshot protocol
    pub struct ExportComplement {
        pub input: HashMap<Location, EntryShape>,
        pub key: Key,
        pub id: ClientId,
    }

    impl Message for ExportComplement {
        type Result = Result<Vec<u8>, SnapshotError>;
    }

    pub struct SerializeSnapshot {
        pub input: HashMap<Location, EntryShape>,
        pub key: Key,
        pub id: ClientId,
    }

    impl Message for SerializeSnapshot {
        type Result = Result<Vec<u8>, SnapshotError>;
    }

    pub struct DeserializeSnapshot {
        pub input: Vec<u8>,
        pub key: Vec<u8>,
    }

    impl Message for DeserializeSnapshot {
        type Result =
            Result<Box<HashMap<ClientId, (HashMap<VaultId, PKey<Provider>>, DbView<Provider>, Store)>>, SnapshotError>;
    }

    pub struct UnpackSnapshotData {
        /// Contains the serialize snapshot with a virtual [`ClientId`]
        pub data: Vec<u8>,

        /// The key to decrypt the snapshot data
        pub key: Vec<u8>,
    }

    impl Message for UnpackSnapshotData {
        type Result = Result<
            Box<(
                HashMap<VaultId, PKey<internals::Provider>>,
                DbView<internals::Provider>,
                Store,
            )>,
            SnapshotError,
        >;
    }
}

/// This struct provide file system configuration to the messages ['FullSynchronization`]
/// and [`PartialSynchronization`] it optionally expects a `path` or a `filename`, either
/// the stronghold snapshot resides at another place than the default, or the latter, if
/// the name of the snapshot is known.
/// TODO: move to types(?)
#[derive(Clone)]
pub struct SnapshotConfig {
    // the filename of the snapshot file in the default snapshot directory
    pub filename: Option<String>,

    // the path to the snapshot file, if it is not inside the default folder
    pub path: Option<PathBuf>,

    // the key to encrypt / decrypt the snapshot file
    pub key: Key,

    // set this to `true` will generate the written output as slice of bytes
    pub generates_output: bool,
}

impl Actor for Snapshot {
    type Context = actix::Context<Self>;
}

<<<<<<< HEAD
impl Supervised for Snapshot {}

impl Handler<UnpackSnapshotData> for Snapshot {
    type Result = Result<
        Box<(
            HashMap<VaultId, PKey<internals::Provider>>,
            DbView<internals::Provider>,
            Store,
        )>,
        SnapshotError,
    >;

    #[allow(unused_variables)]
    fn handle(&mut self, msg: UnpackSnapshotData, ctx: &mut Self::Context) -> Self::Result {
        // todo: move the virtual client_id to top as constant
        let client_id_virtual = ClientId::load(b"virtual-import-synchronization").unwrap();

        match <Self as Handler<DeserializeSnapshot>>::handle(
            self,
            DeserializeSnapshot {
                input: msg.data,
                key: msg.key,
            },
            ctx,
        ) {
            Ok(mut result) => match result.remove(&client_id_virtual) {
                Some(to_boxed) => Ok(Box::new(to_boxed)),
                None => Err(SnapshotError::LoadFailure),
            },
            Err(error) => Err(error),
        }
    }
}

impl Handler<messages::CalculateComplement> for Snapshot {
    type Result = Result<HashMap<(VaultId, RecordId), EntryShape>, SnapshotError>;

    #[allow(unused_variables)]
    fn handle(&mut self, msg: messages::CalculateComplement, ctx: &mut Self::Context) -> Self::Result {
        let output = HashMap::new();

        let local_shapes = match <Self as Handler<CalculateShape>>::handle(self, CalculateShape { id: msg.id }, ctx) {
            Ok(shapes) => shapes,
            Err(error) => return Err(error),
        };

        for (a, b) in msg.input.iter() {
            // let vid_remote = a.try_into();
        }

        Ok(output)
    }
}

impl Handler<messages::SerializeSnapshot> for Snapshot {
    type Result = Result<Vec<u8>, SnapshotError>;

    #[allow(unused_variables)]
    fn handle(&mut self, msg: messages::SerializeSnapshot, ctx: &mut Self::Context) -> Self::Result {
        todo!()
    }
}

// snapshot synchronisation protocol
impl Handler<messages::ExportAllEntries> for Snapshot {
    type Result = Result<(HashMap<VaultId, PKey<Provider>>, DbView<Provider>), SnapshotError>;

    fn handle(&mut self, message: messages::ExportAllEntries, _ctx: &mut Self::Context) -> Self::Result {
        let mut result_view: DbView<Provider> = DbView::new();
        let mut result_map = HashMap::new();

        // access inner
        let inner = &mut self.state.0;

        // iterate over all client ids, and select entries
        for (_id, (keys, view, _)) in inner.iter_mut() {
            // let view = &mut data.1;

            for location in message.entries.iter() {
                let vid: VaultId = location.try_into().unwrap();
                let rid: RecordId = location.try_into().unwrap();

                let key = keys.get(&vid).unwrap(); // can potentially fail

                if !view.contains_record(key, vid, rid) {
                    continue;
                }

                let id_hint = crate::utils::into_map(view.list_hints_and_ids(key, vid));

                // decrypt entry and re-encrypt with new key inside guard
                view.get_guard(key, vid, rid, |guarded_data| {
                    let record_hint = id_hint
                        .get(&rid)
                        .ok_or_else(|| engine::Error::ValueError("No RecordHint Present".to_string()))?;

                    result_view.write(key, vid, rid, &guarded_data.borrow(), *record_hint)?;
                    result_map.insert(vid, key.clone());

                    Ok(())
                })
                .map_err(|error| SnapshotError::ExportError(error.to_string()))?;
            }
        }

        Ok((result_map, result_view))
    }
}
// snapshot synchronisation protocol
impl Handler<messages::ExportSnapshot> for Snapshot {
    type Result = Result<Vec<u8>, SnapshotError>;

    fn handle(&mut self, message: messages::ExportSnapshot, _ctx: &mut Self::Context) -> Self::Result {
        // (1) create empty map, view, and store
        // (2) export the given locations
        // (3) write the given locations into empty containers
        // (4) embed containers into snapshot, serialize it and return the bytes

        // internal result
        let mut result_view = DbView::new();
        let mut result_maps = HashMap::new();

        // access inner
        let inner = &mut self.state.0;

        // queue
        let mut queue = Vec::new();
        queue.clone_from(&message.input);

        // iterate over all client ids, and select entries
        'entries: for (_id, (keys, vault, _)) in inner.iter_mut() {
            // let vault = &mut data.1;

            'comparison: loop {
                if let Some(ref location) = queue.pop() {
                    let vid: VaultId = location.try_into().unwrap();
                    let rid: RecordId = location.try_into().unwrap();

                    let key = keys.get(&vid).unwrap();

                    if vault.contains_record(key, vid, rid) {
                        let id_hint = crate::utils::into_map(vault.list_hints_and_ids(key, vid));

                        vault
                            .get_guard(key, vid, rid, |guarded_data| {
                                let record_hint = id_hint
                                    .get(&rid)
                                    .ok_or_else(|| engine::Error::ValueError("No RecordHint Present".to_string()))?;

                                // this will reuse the old key
                                result_view.write(key, vid, rid, &guarded_data.borrow(), *record_hint)?;
                                result_maps.insert(vid, key.clone());

                                Ok(())
                            })
                            .map_err(|error| SnapshotError::ExportError(error.to_string()))?;

                        // process next entry
                        continue;
                    }

                    break 'comparison;
                }

                // nothing more to process, skip outer loop
                break 'entries;
            }
        }

        // create new snapshot by serializing the state
        let state = SnapshotState::new(message.id, (result_maps, result_view, Store::default()));

        // serialize and return
        state.serialize()
    }
}

/// returns the complentary set of entries
impl Handler<messages::ExportComplement> for Snapshot {
    type Result = Result<Vec<u8>, SnapshotError>;

    #[allow(unused_variables)]
    fn handle(&mut self, message: messages::ExportComplement, ctx: &mut Self::Context) -> Self::Result {
        // (1) calc shape internally
        let shape_internal =
            <Self as Handler<messages::CalculateShape>>::handle(self, CalculateShape { id: message.id }, ctx);

        // (2) calculate complement internally
        let complement = <Self as Handler<messages::CalculateComplement>>::handle(
            self,
            CalculateComplement {
                input: message.input.clone(),
                id: message.id,
            },
            ctx,
        );

        // (3) create snapshot with provided key and return
        <Self as Handler<messages::SerializeSnapshot>>::handle(
            self,
            SerializeSnapshot {
                id: message.id,
                input: message.input,
                key: message.key,
            },
            ctx,
        )
    }
}

// snapshot synchronisation protocol
impl Handler<messages::CalculateShape> for Snapshot {
    type Result = Result<HashMap<(VaultId, RecordId), EntryShape>, SnapshotError>;

    #[allow(unused_variables)]
    fn handle(&mut self, message: messages::CalculateShape, _ctx: &mut Self::Context) -> Self::Result {
        let inner = &mut self.state.0;
        let mut hasher = std::collections::hash_map::DefaultHasher::new();
        let mut output = HashMap::new();

        inner.iter_mut().for_each(|(_, (vaultkeys, view, store))| {
            vaultkeys.iter().for_each(|(vid, key)| {
                view.list_hints_and_ids(key, *vid).iter().for_each(|(rid, _)| {
                    view.get_guard(key, *vid, *rid, |guard| {
                        let data = guard.borrow();

                        data.hash(&mut hasher);

                        // create EntryShape
                        let entry_shape = EntryShape {
                            vid: *vid,
                            rid: *rid,
                            record_hash: hasher.finish(),
                            record_size: data.len(),
                        };

                        // and store it in output
                        output.insert((*vid, *rid), entry_shape);

                        Ok(())
                    })
                    .unwrap();
                })
            });
        });

        Ok(output)
    }
}

impl Handler<DeserializeSnapshot> for Snapshot {
    type Result =
        Result<Box<HashMap<ClientId, (HashMap<VaultId, PKey<Provider>>, DbView<Provider>, Store)>>, SnapshotError>;

    fn handle(&mut self, msg: DeserializeSnapshot, _ctx: &mut Self::Context) -> Self::Result {
        let mut key = [0u8; 32];
        key.clone_from_slice(&msg.key);

        match Snapshot::read_from_data(msg.input, key, None) {
            Ok(snapshot) => Ok(Box::from(snapshot.state.0)),
            Err(error) => Err(error),
        }
    }
}

impl Handler<messages::FullSynchronization> for Snapshot {
    type Result = Result<ReturnReadSnapshot, SnapshotError>;

    fn handle(&mut self, msg: messages::FullSynchronization, ctx: &mut Self::Context) -> Self::Result {
        let merge_config = msg.merge;
        let snapshot_data_merge = Snapshot::read_from_name_or_path(
            merge_config.filename.as_deref(),
            merge_config.path.as_deref(),
            merge_config.key,
        )
        .map_err(|error| SnapshotError::SerializationFailure(error.to_string()))?;

        let local_config = msg.source;
        let snapshot_data_local = Snapshot::read_from_name_or_path(
            local_config.filename.as_deref(),
            local_config.path.as_deref(),
            local_config.key,
        )
        .map_err(|error| SnapshotError::SerializationFailure(error.to_string()))?;

        let dst_config = msg.destination;

        let snapshot_local = bincode::deserialize::<SnapshotState>(&snapshot_data_local)
            .map_err(|error| SnapshotError::SynchronizationFailure(error.to_string()))?;

        // merge this state into current state
        let snapshot_merge = bincode::deserialize::<SnapshotState>(&snapshot_data_merge)
            .map_err(|error| SnapshotError::SynchronizationFailure(error.to_string()))?;

        // this is the actual output of the handler
        let mut output_map: HashMap<VaultId, PKey<Provider>> = HashMap::new();
        let mut output_view: DbView<Provider> = DbView::new();
        let mut output_store: Store = Store::new();

        let mut output_state = SnapshotState::default();

        // copy all merge
        for id in snapshot_merge.0.keys() {
            if let Some(data) = snapshot_merge.0.get(&id.clone()) {
                output_state.add_data(*id, data.clone());

                let (map, view, store) = data;
                output_map.extend((map.clone()).into_iter());

                // changed api
                output_store.merge(store.clone());
                output_view.vaults.extend(view.vaults.clone().into_iter());
            }
        }

        // copy all local
        for id in snapshot_local.0.keys() {
            if let Some(data) = snapshot_local.0.get(&id.clone()) {
                output_state.add_data(*id, data.clone());

                let (map, view, store) = data;
                output_map.extend((map.clone()).into_iter());
                output_view.vaults.extend(view.vaults.clone().into_iter());

                // changed api
                output_store.merge(store.clone());
            }
        }

        self.state = output_state;

        let write_msg = WriteSnapshot {
            key: dst_config.key,
            filename: dst_config.filename,
            path: dst_config.path,
        };

        // write the new state to disk
        <Self as Handler<WriteSnapshot>>::handle(self, write_msg, ctx)?;

        // return read state to reload on current actor
        Ok(ReturnReadSnapshot {
            id: msg.id,
            data: Box::new((output_map, output_view, output_store)),
        })
    }
}

impl Handler<messages::PartialSynchronization> for Snapshot {
    type Result = Result<ReturnReadSnapshot, SnapshotError>;

    fn handle(&mut self, msg: messages::PartialSynchronization, ctx: &mut Self::Context) -> Self::Result {
        // load associated system snapshot
        let src_config = msg.source;
        let snapshot_data_source = Snapshot::read_from_name_or_path(
            src_config.filename.as_deref(),
            src_config.path.as_deref(),
            src_config.key,
        )
        .map_err(|err| SnapshotError::SynchronizationFailure(err.to_string()))?;

        // load snapshot file for comparison
        // FIXME: this should be the current state of the secure actor
        let cmp_config = msg.compare;
        let snapshot_data_compare = Snapshot::read_from_name_or_path(
            cmp_config.filename.as_deref(),
            cmp_config.path.as_deref(),
            cmp_config.key,
        )
        .map_err(|err| SnapshotError::SynchronizationFailure(err.to_string()))?;

        // set snapshot file to be synchronized with
        let dst_config = msg.destination;

        // load the local state (or TODO: refill from current state)
        let local_state: SnapshotState = bincode::deserialize(&snapshot_data_source)
            .map_err(|err| SnapshotError::DeserializationFailure(err.to_string()))?;

        // load comparison snapshot and handle partial synchronization
        match bincode::deserialize::<SnapshotState>(&snapshot_data_compare) {
            Ok(compare_state) => {
                // this is the handlers output
                let mut output_map: HashMap<VaultId, PKey<Provider>> = HashMap::new();
                let mut output_view: DbView<Provider> = DbView::new();
                let mut output_store: Store = Store::new();

                // create new snapshot to write
                let mut output_state = SnapshotState::default();

                // collect all allowed entries as passed by message
                let mut output_data = local_state.0;

                let compare = compare_state.0;

                // add all allowed entries to the output
                for id in msg.allowed {
                    if let Some(data) = compare.get(&id) {
                        output_data.insert(id, data.clone());

                        let (map, view, store) = data;
                        output_map.extend((map.clone()).into_iter());
                        output_view.vaults.extend(view.vaults.clone().into_iter());

                        // changed api
                        output_store.merge(store.clone());
                    }
                }

                // add all local state to the output
                for id in output_data.keys() {
                    if let Some(data) = compare.get(id) {
                        output_state.add_data(*id, data.clone());

                        let (map, view, store) = data;
                        output_map.extend((map.clone()).into_iter());
                        output_view.vaults.extend(view.vaults.clone().into_iter());

                        // changed api
                        output_store.merge(store.clone());
                    }
                }

                // set current state
                self.state = output_state;

                let write_msg = WriteSnapshot {
                    key: dst_config.key,
                    filename: dst_config.filename,
                    path: dst_config.path,
                };

                // write the new state to disk
                <Self as Handler<WriteSnapshot>>::handle(self, write_msg, ctx)?;

                // return Ok(self.state.serialize());
                Ok(ReturnReadSnapshot {
                    data: Box::new((output_map, output_view, output_store)),
                    id: msg.id,
                })
            }
            Err(e) => Err(SnapshotError::SynchronizationFailure(e.to_string())),
        }
    }
}
=======
// actix impl
impl Supervised for Snapshot {}
>>>>>>> 129225ef

impl Handler<messages::FillSnapshot> for Snapshot {
    type Result = ();

    fn handle(&mut self, msg: messages::FillSnapshot, _ctx: &mut Self::Context) -> Self::Result {
        self.state.add_data(msg.id, *msg.data);
    }
}

impl Handler<messages::ReadFromSnapshot> for Snapshot {
    type Result = Result<returntypes::ReturnReadSnapshot, ReadError>;

    /// This will try to read from a snapshot on disk, otherwise load from a local snapshot
    /// in memory. Returns the loaded snapshot data, that must be loaded inside the client
    /// for access.
    fn handle(&mut self, msg: messages::ReadFromSnapshot, _ctx: &mut Self::Context) -> Self::Result {
        let id = msg.fid.unwrap_or(msg.id);

        if self.has_data(id) {
            let data = self.get_state(id);

            Ok(ReturnReadSnapshot {
                id,
                data: Box::new(data),
            })
        } else {
            let mut snapshot = Snapshot::read_from_snapshot(msg.filename.as_deref(), msg.path.as_deref(), msg.key)?;
            let data = snapshot.get_state(id);
            *self = snapshot;

            Ok(ReturnReadSnapshot {
                id,
                data: Box::new(data),
            })
        }
    }
}

impl Handler<messages::WriteSnapshot> for Snapshot {
<<<<<<< HEAD
    type Result = Result<(), SnapshotError>;
=======
    type Result = Result<(), WriteError>;
>>>>>>> 129225ef

    fn handle(&mut self, msg: messages::WriteSnapshot, _ctx: &mut Self::Context) -> Self::Result {
        self.write_to_snapshot(msg.filename.as_deref(), msg.path.as_deref(), msg.key)?;

        self.state = SnapshotState::default();

        Ok(())
    }
}<|MERGE_RESOLUTION|>--- conflicted
+++ resolved
@@ -9,12 +9,13 @@
 use std::{
     convert::TryInto,
     hash::{Hash, Hasher},
+    io::Read,
     path::PathBuf,
 };
 
 use engine::{
     snapshot::Key,
-    vault::{ClientId, DbView, Key as PKey, RecordId, VaultId},
+    vault::{ClientId, DbView, Key as PKey, RecordId, VaultError, VaultId},
 };
 
 use serde::{Deserialize, Serialize};
@@ -23,11 +24,7 @@
     internals,
     state::{
         secure::Store,
-<<<<<<< HEAD
-        snapshot::{Snapshot, SnapshotError, SnapshotState},
-=======
         snapshot::{ReadError, Snapshot, SnapshotState, WriteError},
->>>>>>> 129225ef
     },
     utils::EntryShape,
     Location, Provider,
@@ -76,11 +73,7 @@
     }
 
     impl Message for WriteSnapshot {
-<<<<<<< HEAD
-        type Result = Result<(), SnapshotError>;
-=======
         type Result = Result<(), WriteError>;
->>>>>>> 129225ef
     }
 
     pub struct FillSnapshot {
@@ -130,7 +123,7 @@
     }
 
     impl Message for PartialSynchronization {
-        type Result = Result<returntypes::ReturnReadSnapshot, SnapshotError>;
+        type Result = Result<returntypes::ReturnReadSnapshot, ReadError>;
     }
 
     /// Message for [`Snapshot`] to create a fully synchronized snapshot.
@@ -152,7 +145,7 @@
     }
 
     impl Message for FullSynchronization {
-        type Result = Result<returntypes::ReturnReadSnapshot, SnapshotError>;
+        type Result = Result<returntypes::ReturnReadSnapshot, ReadError>;
     }
 
     /// Exports all entries given their prior keys, and re-encrypted
@@ -165,7 +158,7 @@
     }
 
     impl Message for ExportAllEntries {
-        type Result = Result<(HashMap<VaultId, PKey<Provider>>, DbView<Provider>), SnapshotError>;
+        type Result = Result<(HashMap<VaultId, PKey<Provider>>, DbView<Provider>), ReadError>;
     }
 
     /// Exports the complete snapshot as vector of bytes. Part of the snapshot protocol
@@ -177,7 +170,7 @@
     }
 
     impl Message for ExportSnapshot {
-        type Result = Result<Vec<u8>, SnapshotError>;
+        type Result = Result<Vec<u8>, ReadError>;
     }
 
     /// Returns a representation of the selected locations and their shape.
@@ -188,7 +181,7 @@
     }
 
     impl Message for CalculateShape {
-        type Result = Result<HashMap<(VaultId, RecordId), EntryShape>, SnapshotError>;
+        type Result = Result<HashMap<(VaultId, RecordId), EntryShape>, ReadError>;
     }
 
     #[derive(Debug, Clone, Serialize, Deserialize)]
@@ -198,7 +191,7 @@
     }
 
     impl Message for CalculateComplement {
-        type Result = Result<HashMap<(VaultId, RecordId), EntryShape>, SnapshotError>;
+        type Result = Result<HashMap<(VaultId, RecordId), EntryShape>, ReadError>;
     }
 
     /// Returns the complement set of the side to be synchronized with. Part of the snapshot protocol
@@ -209,7 +202,7 @@
     }
 
     impl Message for ExportComplement {
-        type Result = Result<Vec<u8>, SnapshotError>;
+        type Result = Result<Vec<u8>, WriteError>;
     }
 
     pub struct SerializeSnapshot {
@@ -219,7 +212,7 @@
     }
 
     impl Message for SerializeSnapshot {
-        type Result = Result<Vec<u8>, SnapshotError>;
+        type Result = Result<Vec<u8>, WriteError>;
     }
 
     pub struct DeserializeSnapshot {
@@ -229,7 +222,7 @@
 
     impl Message for DeserializeSnapshot {
         type Result =
-            Result<Box<HashMap<ClientId, (HashMap<VaultId, PKey<Provider>>, DbView<Provider>, Store)>>, SnapshotError>;
+            Result<Box<HashMap<ClientId, (HashMap<VaultId, PKey<Provider>>, DbView<Provider>, Store)>>, ReadError>;
     }
 
     pub struct UnpackSnapshotData {
@@ -247,7 +240,7 @@
                 DbView<internals::Provider>,
                 Store,
             )>,
-            SnapshotError,
+            ReadError,
         >;
     }
 }
@@ -276,7 +269,6 @@
     type Context = actix::Context<Self>;
 }
 
-<<<<<<< HEAD
 impl Supervised for Snapshot {}
 
 impl Handler<UnpackSnapshotData> for Snapshot {
@@ -286,7 +278,7 @@
             DbView<internals::Provider>,
             Store,
         )>,
-        SnapshotError,
+        ReadError,
     >;
 
     #[allow(unused_variables)]
@@ -304,7 +296,7 @@
         ) {
             Ok(mut result) => match result.remove(&client_id_virtual) {
                 Some(to_boxed) => Ok(Box::new(to_boxed)),
-                None => Err(SnapshotError::LoadFailure),
+                None => Err(ReadError::InvalidFile("No data for Clientid present".to_string())),
             },
             Err(error) => Err(error),
         }
@@ -312,7 +304,7 @@
 }
 
 impl Handler<messages::CalculateComplement> for Snapshot {
-    type Result = Result<HashMap<(VaultId, RecordId), EntryShape>, SnapshotError>;
+    type Result = Result<HashMap<(VaultId, RecordId), EntryShape>, ReadError>;
 
     #[allow(unused_variables)]
     fn handle(&mut self, msg: messages::CalculateComplement, ctx: &mut Self::Context) -> Self::Result {
@@ -332,7 +324,7 @@
 }
 
 impl Handler<messages::SerializeSnapshot> for Snapshot {
-    type Result = Result<Vec<u8>, SnapshotError>;
+    type Result = Result<Vec<u8>, WriteError>;
 
     #[allow(unused_variables)]
     fn handle(&mut self, msg: messages::SerializeSnapshot, ctx: &mut Self::Context) -> Self::Result {
@@ -342,7 +334,7 @@
 
 // snapshot synchronisation protocol
 impl Handler<messages::ExportAllEntries> for Snapshot {
-    type Result = Result<(HashMap<VaultId, PKey<Provider>>, DbView<Provider>), SnapshotError>;
+    type Result = Result<(HashMap<VaultId, PKey<Provider>>, DbView<Provider>), ReadError>;
 
     fn handle(&mut self, message: messages::ExportAllEntries, _ctx: &mut Self::Context) -> Self::Result {
         let mut result_view: DbView<Provider> = DbView::new();
@@ -371,14 +363,16 @@
                 view.get_guard(key, vid, rid, |guarded_data| {
                     let record_hint = id_hint
                         .get(&rid)
-                        .ok_or_else(|| engine::Error::ValueError("No RecordHint Present".to_string()))?;
-
-                    result_view.write(key, vid, rid, &guarded_data.borrow(), *record_hint)?;
+                        .ok_or_else(|| ReadError::InvalidFile("No RecordHint Present".to_string()))?;
+
+                    result_view
+                        .write(key, vid, rid, &guarded_data.borrow(), *record_hint)
+                        .map_err(|error| ReadError::InvalidFile(error.to_string()))?;
                     result_map.insert(vid, key.clone());
 
                     Ok(())
                 })
-                .map_err(|error| SnapshotError::ExportError(error.to_string()))?;
+                .map_err(|error: VaultError<_, ReadError>| ReadError::InvalidFile(error.to_string()))?;
             }
         }
 
@@ -387,7 +381,7 @@
 }
 // snapshot synchronisation protocol
 impl Handler<messages::ExportSnapshot> for Snapshot {
-    type Result = Result<Vec<u8>, SnapshotError>;
+    type Result = Result<Vec<u8>, ReadError>;
 
     fn handle(&mut self, message: messages::ExportSnapshot, _ctx: &mut Self::Context) -> Self::Result {
         // (1) create empty map, view, and store
@@ -424,15 +418,17 @@
                             .get_guard(key, vid, rid, |guarded_data| {
                                 let record_hint = id_hint
                                     .get(&rid)
-                                    .ok_or_else(|| engine::Error::ValueError("No RecordHint Present".to_string()))?;
+                                    .ok_or_else(|| ReadError::InvalidFile("No RecordHint Present".to_string()))?;
 
                                 // this will reuse the old key
-                                result_view.write(key, vid, rid, &guarded_data.borrow(), *record_hint)?;
+                                result_view
+                                    .write(key, vid, rid, &guarded_data.borrow(), *record_hint)
+                                    .map_err(|error| ReadError::InvalidFile(error.to_string()))?;
                                 result_maps.insert(vid, key.clone());
 
                                 Ok(())
                             })
-                            .map_err(|error| SnapshotError::ExportError(error.to_string()))?;
+                            .map_err(|error: VaultError<_, ReadError>| ReadError::InvalidFile(error.to_string()))?;
 
                         // process next entry
                         continue;
@@ -450,13 +446,15 @@
         let state = SnapshotState::new(message.id, (result_maps, result_view, Store::default()));
 
         // serialize and return
-        state.serialize()
+        state
+            .serialize()
+            .map_err(|error| ReadError::CorruptedContent(error.to_string()))
     }
 }
 
 /// returns the complentary set of entries
 impl Handler<messages::ExportComplement> for Snapshot {
-    type Result = Result<Vec<u8>, SnapshotError>;
+    type Result = Result<Vec<u8>, WriteError>;
 
     #[allow(unused_variables)]
     fn handle(&mut self, message: messages::ExportComplement, ctx: &mut Self::Context) -> Self::Result {
@@ -489,7 +487,7 @@
 
 // snapshot synchronisation protocol
 impl Handler<messages::CalculateShape> for Snapshot {
-    type Result = Result<HashMap<(VaultId, RecordId), EntryShape>, SnapshotError>;
+    type Result = Result<HashMap<(VaultId, RecordId), EntryShape>, ReadError>;
 
     #[allow(unused_variables)]
     fn handle(&mut self, message: messages::CalculateShape, _ctx: &mut Self::Context) -> Self::Result {
@@ -500,7 +498,7 @@
         inner.iter_mut().for_each(|(_, (vaultkeys, view, store))| {
             vaultkeys.iter().for_each(|(vid, key)| {
                 view.list_hints_and_ids(key, *vid).iter().for_each(|(rid, _)| {
-                    view.get_guard(key, *vid, *rid, |guard| {
+                    view.get_guard::<String, _>(key, *vid, *rid, |guard| {
                         let data = guard.borrow();
 
                         data.hash(&mut hasher);
@@ -529,7 +527,7 @@
 
 impl Handler<DeserializeSnapshot> for Snapshot {
     type Result =
-        Result<Box<HashMap<ClientId, (HashMap<VaultId, PKey<Provider>>, DbView<Provider>, Store)>>, SnapshotError>;
+        Result<Box<HashMap<ClientId, (HashMap<VaultId, PKey<Provider>>, DbView<Provider>, Store)>>, ReadError>;
 
     fn handle(&mut self, msg: DeserializeSnapshot, _ctx: &mut Self::Context) -> Self::Result {
         let mut key = [0u8; 32];
@@ -543,7 +541,7 @@
 }
 
 impl Handler<messages::FullSynchronization> for Snapshot {
-    type Result = Result<ReturnReadSnapshot, SnapshotError>;
+    type Result = Result<ReturnReadSnapshot, ReadError>;
 
     fn handle(&mut self, msg: messages::FullSynchronization, ctx: &mut Self::Context) -> Self::Result {
         let merge_config = msg.merge;
@@ -551,25 +549,23 @@
             merge_config.filename.as_deref(),
             merge_config.path.as_deref(),
             merge_config.key,
-        )
-        .map_err(|error| SnapshotError::SerializationFailure(error.to_string()))?;
+        )?;
 
         let local_config = msg.source;
         let snapshot_data_local = Snapshot::read_from_name_or_path(
             local_config.filename.as_deref(),
             local_config.path.as_deref(),
             local_config.key,
-        )
-        .map_err(|error| SnapshotError::SerializationFailure(error.to_string()))?;
+        )?;
 
         let dst_config = msg.destination;
 
         let snapshot_local = bincode::deserialize::<SnapshotState>(&snapshot_data_local)
-            .map_err(|error| SnapshotError::SynchronizationFailure(error.to_string()))?;
+            .map_err(|error| ReadError::InvalidFile(error.to_string()))?;
 
         // merge this state into current state
         let snapshot_merge = bincode::deserialize::<SnapshotState>(&snapshot_data_merge)
-            .map_err(|error| SnapshotError::SynchronizationFailure(error.to_string()))?;
+            .map_err(|error| ReadError::InvalidFile(error.to_string()))?;
 
         // this is the actual output of the handler
         let mut output_map: HashMap<VaultId, PKey<Provider>> = HashMap::new();
@@ -615,7 +611,8 @@
         };
 
         // write the new state to disk
-        <Self as Handler<WriteSnapshot>>::handle(self, write_msg, ctx)?;
+        <Self as Handler<WriteSnapshot>>::handle(self, write_msg, ctx)
+            .map_err(|error| ReadError::InvalidFile(error.to_string()))?;
 
         // return read state to reload on current actor
         Ok(ReturnReadSnapshot {
@@ -626,7 +623,7 @@
 }
 
 impl Handler<messages::PartialSynchronization> for Snapshot {
-    type Result = Result<ReturnReadSnapshot, SnapshotError>;
+    type Result = Result<ReturnReadSnapshot, ReadError>;
 
     fn handle(&mut self, msg: messages::PartialSynchronization, ctx: &mut Self::Context) -> Self::Result {
         // load associated system snapshot
@@ -635,8 +632,7 @@
             src_config.filename.as_deref(),
             src_config.path.as_deref(),
             src_config.key,
-        )
-        .map_err(|err| SnapshotError::SynchronizationFailure(err.to_string()))?;
+        )?;
 
         // load snapshot file for comparison
         // FIXME: this should be the current state of the secure actor
@@ -645,15 +641,14 @@
             cmp_config.filename.as_deref(),
             cmp_config.path.as_deref(),
             cmp_config.key,
-        )
-        .map_err(|err| SnapshotError::SynchronizationFailure(err.to_string()))?;
+        )?;
 
         // set snapshot file to be synchronized with
         let dst_config = msg.destination;
 
         // load the local state (or TODO: refill from current state)
-        let local_state: SnapshotState = bincode::deserialize(&snapshot_data_source)
-            .map_err(|err| SnapshotError::DeserializationFailure(err.to_string()))?;
+        let local_state: SnapshotState =
+            bincode::deserialize(&snapshot_data_source).map_err(|error| ReadError::InvalidFile(error.to_string()))?;
 
         // load comparison snapshot and handle partial synchronization
         match bincode::deserialize::<SnapshotState>(&snapshot_data_compare) {
@@ -709,7 +704,8 @@
                 };
 
                 // write the new state to disk
-                <Self as Handler<WriteSnapshot>>::handle(self, write_msg, ctx)?;
+                <Self as Handler<WriteSnapshot>>::handle(self, write_msg, ctx)
+                    .map_err(|error| ReadError::InvalidFile(error.to_string()))?;
 
                 // return Ok(self.state.serialize());
                 Ok(ReturnReadSnapshot {
@@ -717,14 +713,10 @@
                     id: msg.id,
                 })
             }
-            Err(e) => Err(SnapshotError::SynchronizationFailure(e.to_string())),
-        }
-    }
-}
-=======
-// actix impl
-impl Supervised for Snapshot {}
->>>>>>> 129225ef
+            Err(error) => Err(ReadError::InvalidFile(error.to_string())),
+        }
+    }
+}
 
 impl Handler<messages::FillSnapshot> for Snapshot {
     type Result = ();
@@ -764,11 +756,7 @@
 }
 
 impl Handler<messages::WriteSnapshot> for Snapshot {
-<<<<<<< HEAD
-    type Result = Result<(), SnapshotError>;
-=======
     type Result = Result<(), WriteError>;
->>>>>>> 129225ef
 
     fn handle(&mut self, msg: messages::WriteSnapshot, _ctx: &mut Self::Context) -> Self::Result {
         self.write_to_snapshot(msg.filename.as_deref(), msg.path.as_deref(), msg.key)?;
