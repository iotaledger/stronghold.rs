--- conflicted
+++ resolved
@@ -8,10 +8,6 @@
 //! be added, removed or queried for their [`actix::Addr`].
 //! The registry can also be queried for the snapshot actor.
 
-<<<<<<< HEAD
-=======
-#![allow(clippy::redundant_pattern_matching)]
->>>>>>> f32e4392
 use actix::{Actor, Addr, Context, Handler, Message, Supervised};
 use engine::vault::ClientId;
 use std::collections::HashMap;
@@ -20,37 +16,15 @@
 use super::p2p::NetworkActor;
 use crate::{actors::SecureClient, state::snapshot::Snapshot};
 
-<<<<<<< HEAD
-=======
-#[derive(Debug, ErrorType)]
-pub enum RegistryError {
-    #[error("No Client Present By Id ({0})")]
-    NoClientPresentById(String),
-
-    #[error("Client Already Present By Id ({0})")]
-    ClientAlreadyPresentById(String),
-
-    #[error("Network actor was already spawned")]
-    NetworkAlreadySpawned,
-}
-
->>>>>>> f32e4392
 pub mod messages {
     use super::*;
 
     pub struct SpawnClient {
-<<<<<<< HEAD
         pub id: ClientId,
     }
 
     impl Message for SpawnClient {
         type Result = Addr<SecureClient>;
-=======
-        pub id: ClientId,
-    }
-
-    impl Message for SpawnClient {
-        type Result = Result<Addr<SecureClient>, RegistryError>;
     }
 
     pub struct SwitchTarget {
@@ -58,19 +32,9 @@
     }
 
     impl Message for SwitchTarget {
-        type Result = Result<Addr<SecureClient>, RegistryError>;
->>>>>>> f32e4392
-    }
-
-    pub struct SwitchTarget {
-        pub id: ClientId,
-    }
-
-    impl Message for SwitchTarget {
-        type Result = Option<Addr<SecureClient>>;
-    }
-
-<<<<<<< HEAD
+        type Result = Option<Addr<SecureClient>>;
+    }
+
     pub struct RemoveClient {
         pub id: ClientId,
     }
@@ -81,10 +45,6 @@
 
     pub struct GetTarget;
 
-=======
-    pub struct GetTarget;
-
->>>>>>> f32e4392
     impl Message for GetTarget {
         type Result = Option<Addr<SecureClient>>;
     }
@@ -107,32 +67,6 @@
 
     impl Message for GetAllClients {
         type Result = Vec<(ClientId, Addr<SecureClient>)>;
-    }
-
-    #[cfg(feature = "p2p")]
-    pub struct InsertNetwork {
-        pub addr: Addr<NetworkActor>,
-    }
-
-    #[cfg(feature = "p2p")]
-    impl Message for InsertNetwork {
-        type Result = ();
-    }
-
-    #[cfg(feature = "p2p")]
-    pub struct GetNetwork;
-
-    #[cfg(feature = "p2p")]
-    impl Message for GetNetwork {
-        type Result = Option<Addr<NetworkActor>>;
-    }
-
-    #[cfg(feature = "p2p")]
-    pub struct StopNetwork;
-
-    #[cfg(feature = "p2p")]
-    impl Message for StopNetwork {
-        type Result = bool;
     }
 }
 
@@ -180,28 +114,16 @@
 }
 
 impl Handler<messages::SpawnClient> for Registry {
-<<<<<<< HEAD
     type Result = Addr<SecureClient>;
 
     fn handle(&mut self, msg: messages::SpawnClient, ctx: &mut Self::Context) -> Self::Result {
         if let Some(addr) = self.clients.get(&msg.id) {
             return addr.clone();
-=======
-    type Result = Result<Addr<SecureClient>, RegistryError>;
-
-    fn handle(&mut self, msg: messages::SpawnClient, ctx: &mut Self::Context) -> Self::Result {
-        if let Some(_) = self.clients.get(&msg.id) {
-            return Err(RegistryError::ClientAlreadyPresentById(msg.id.into()));
->>>>>>> f32e4392
         }
         let addr = SecureClient::new(msg.id).start();
         self.clients.insert(msg.id, addr);
 
-<<<<<<< HEAD
         Self::handle(self, messages::SwitchTarget { id: msg.id }, ctx).unwrap()
-=======
-        <Self as Handler<messages::SwitchTarget>>::handle(self, messages::SwitchTarget { id: msg.id }, ctx)
->>>>>>> f32e4392
     }
 }
 
@@ -222,24 +144,12 @@
 }
 
 impl Handler<messages::SwitchTarget> for Registry {
-<<<<<<< HEAD
     type Result = Option<Addr<SecureClient>>;
 
     fn handle(&mut self, msg: messages::SwitchTarget, _ctx: &mut Self::Context) -> Self::Result {
         let addr = self.clients.get(&msg.id)?;
         self.current_target = Some(msg.id);
         Some(addr.clone())
-=======
-    type Result = Result<Addr<SecureClient>, RegistryError>;
-
-    fn handle(&mut self, msg: messages::SwitchTarget, _ctx: &mut Self::Context) -> Self::Result {
-        let addr = self
-            .clients
-            .get(&msg.id)
-            .ok_or_else(|| RegistryError::NoClientPresentById(msg.id.into()))?;
-        self.current_target = Some(msg.id);
-        Ok(addr.clone())
->>>>>>> f32e4392
     }
 }
 
@@ -273,47 +183,27 @@
 }
 
 #[cfg(feature = "p2p")]
-<<<<<<< HEAD
-impl Handler<messages::InsertNetwork> for Registry {
-    type Result = ();
-    fn handle(&mut self, msg: messages::InsertNetwork, _ctx: &mut Self::Context) -> Self::Result {
-=======
 impl Handler<p2p_messages::InsertNetwork> for Registry {
     type Result = ();
     fn handle(&mut self, msg: p2p_messages::InsertNetwork, _ctx: &mut Self::Context) -> Self::Result {
->>>>>>> f32e4392
         self.network = Some(msg.addr);
     }
 }
 
 #[cfg(feature = "p2p")]
-<<<<<<< HEAD
-impl Handler<messages::GetNetwork> for Registry {
-    type Result = Option<Addr<NetworkActor>>;
-
-    fn handle(&mut self, _: messages::GetNetwork, _: &mut Self::Context) -> Self::Result {
-=======
 impl Handler<p2p_messages::GetNetwork> for Registry {
     type Result = Option<Addr<NetworkActor>>;
 
     fn handle(&mut self, _: p2p_messages::GetNetwork, _: &mut Self::Context) -> Self::Result {
->>>>>>> f32e4392
         self.network.clone()
     }
 }
 
 #[cfg(feature = "p2p")]
-<<<<<<< HEAD
-impl Handler<messages::StopNetwork> for Registry {
-    type Result = bool;
-
-    fn handle(&mut self, _: messages::StopNetwork, _: &mut Self::Context) -> Self::Result {
-=======
 impl Handler<p2p_messages::StopNetwork> for Registry {
     type Result = bool;
 
     fn handle(&mut self, _: p2p_messages::StopNetwork, _: &mut Self::Context) -> Self::Result {
->>>>>>> f32e4392
         // Dropping the only address of the network actor will stop the actor.
         // Upon stopping the actor, its `StrongholdP2p` instance will be dropped, which results in a graceful shutdown.
         self.network.take().is_some()
