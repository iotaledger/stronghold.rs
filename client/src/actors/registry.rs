--- conflicted
+++ resolved
@@ -8,7 +8,6 @@
 //! be added, removed or queried for their [`actix::Addr`].
 //! The registry can also be queried for the snapshot actor.
 
-#![allow(clippy::redundant_pattern_matching)]
 use actix::{Actor, Addr, Context, Handler, Message, Supervised};
 use engine::vault::ClientId;
 use std::collections::HashMap;
@@ -17,21 +16,6 @@
 use super::p2p::NetworkActor;
 use crate::{actors::SecureClient, state::snapshot::Snapshot};
 
-<<<<<<< HEAD
-=======
-#[derive(Debug, ErrorType)]
-pub enum RegistryError {
-    #[error("No Client Present By Id ({0})")]
-    NoClientPresentById(String),
-
-    #[error("Client Already Present By Id ({0})")]
-    ClientAlreadyPresentById(String),
-
-    #[error("Network actor was already spawned")]
-    NetworkAlreadySpawned,
-}
-
->>>>>>> 9f31bb8d
 pub mod messages {
     use super::*;
 
@@ -40,20 +24,15 @@
     }
 
     impl Message for SpawnClient {
-        type Result = Result<Addr<SecureClient>, RegistryError>;
+        type Result = Addr<SecureClient>;
     }
 
     pub struct SwitchTarget {
         pub id: ClientId,
     }
 
-<<<<<<< HEAD
-    impl Message for InsertClient {
-        type Result = Addr<SecureClient>;
-=======
     impl Message for SwitchTarget {
-        type Result = Result<Addr<SecureClient>, RegistryError>;
->>>>>>> 9f31bb8d
+        type Result = Option<Addr<SecureClient>>;
     }
 
     pub struct RemoveClient {
@@ -134,42 +113,17 @@
     type Context = Context<Self>;
 }
 
-<<<<<<< HEAD
-/// For synchronized access across multiple clients, the [`Registry`]
-/// will run as a service.
-impl SystemService for Registry {}
-
-impl Handler<messages::HasClient> for Registry {
-    type Result = bool;
-
-    fn handle(&mut self, msg: messages::HasClient, _ctx: &mut Self::Context) -> Self::Result {
-        self.clients.contains_key(&msg.id)
-    }
-}
-
-impl Handler<messages::InsertClient> for Registry {
+impl Handler<messages::SpawnClient> for Registry {
     type Result = Addr<SecureClient>;
 
-    fn handle(&mut self, msg: messages::InsertClient, _ctx: &mut Self::Context) -> Self::Result {
+    fn handle(&mut self, msg: messages::SpawnClient, ctx: &mut Self::Context) -> Self::Result {
         if let Some(addr) = self.clients.get(&msg.id) {
             return addr.clone();
-=======
-impl Handler<messages::SpawnClient> for Registry {
-    type Result = Result<Addr<SecureClient>, RegistryError>;
-
-    fn handle(&mut self, msg: messages::SpawnClient, ctx: &mut Self::Context) -> Self::Result {
-        if let Some(_) = self.clients.get(&msg.id) {
-            return Err(RegistryError::ClientAlreadyPresentById(msg.id.into()));
->>>>>>> 9f31bb8d
         }
         let addr = SecureClient::new(msg.id).start();
-<<<<<<< HEAD
-        self.clients.insert(msg.id, addr.clone());
-        addr
-=======
         self.clients.insert(msg.id, addr);
 
-        <Self as Handler<messages::SwitchTarget>>::handle(self, messages::SwitchTarget { id: msg.id }, ctx)
+        Self::handle(self, messages::SwitchTarget { id: msg.id }, ctx).unwrap()
     }
 }
 
@@ -178,7 +132,6 @@
 
     fn handle(&mut self, _msg: messages::GetTarget, _ctx: &mut Self::Context) -> Self::Result {
         self.current_target.and_then(|id| self.clients.get(&id)).cloned()
->>>>>>> 9f31bb8d
     }
 }
 
@@ -191,15 +144,12 @@
 }
 
 impl Handler<messages::SwitchTarget> for Registry {
-    type Result = Result<Addr<SecureClient>, RegistryError>;
+    type Result = Option<Addr<SecureClient>>;
 
     fn handle(&mut self, msg: messages::SwitchTarget, _ctx: &mut Self::Context) -> Self::Result {
-        let addr = self
-            .clients
-            .get(&msg.id)
-            .ok_or_else(|| RegistryError::NoClientPresentById(msg.id.into()))?;
+        let addr = self.clients.get(&msg.id)?;
         self.current_target = Some(msg.id);
-        Ok(addr.clone())
+        Some(addr.clone())
     }
 }
 
