// Copyright 2020-2021 IOTA Stiftung
// SPDX-License-Identifier: Apache-2.0

use crate::{
    actors::{
        secure_messages::WriteToVault,
        snapshot_messages::{ExportDiff, GetHierarchy},
        GetTarget, RecordError, Registry,
    },
    enum_from_inner,
};
use actix::prelude::*;
use futures::{channel::mpsc, FutureExt, TryFutureExt};
use messages::*;
use p2p::{
    firewall::{FirewallRules, Rule},
    BehaviourState, ChannelSinkConfig, ConnectionLimits, DialErr, EventChannel, InitKeypair, ListenErr, ListenRelayErr,
    Multiaddr, OutboundFailure, ReceiveRequest, RelayNotSupported, StrongholdP2p, StrongholdP2pBuilder,
};
use serde::{Deserialize, Serialize};
use std::{io, time::Duration};

use super::GetSnapshot;

macro_rules! impl_handler {
    ($mty:ty => $rty:ty, |$cid:ident, $mid:ident| $body:stmt ) => {
        impl Handler<$mty> for NetworkActor {
            type Result = ResponseActFuture<Self, $rty>;
            fn handle(&mut self, $mid: $mty, _: &mut Self::Context) -> Self::Result {
                let mut $cid = self.network.clone();
                async move { $body }.into_actor(self).boxed_local()
            }
        }
    };
}

macro_rules! sh_request_dispatch {
    (client, $request:ident => |$inner: ident| $body:block) => {
        match $request {
            ClientRequest::CheckVault($inner) => $body
            ClientRequest::CheckRecord($inner) => $body
            ClientRequest::WriteToStore($inner) => $body
            ClientRequest::ReadFromStore($inner) => $body
            ClientRequest::DeleteFromStore($inner) => $body
            ClientRequest::WriteToRemoteVault($inner) =>  {
                let $inner: WriteToVault = WriteToVault {
                    location: $inner.location,
                    payload: $inner.payload,
                    hint: $inner.hint,
                };
                $body
            }
            #[cfg(test)]
<<<<<<< HEAD
            ClientRequest::ReadFromVault($inner) => $body
            ClientRequest::GarbageCollect($inner) => $body
            ClientRequest::ListIds($inner) => $body
            ClientRequest::ClearCache($inner) => $body
            ClientRequest::Procedure($inner) => $body
        }
    };
    (snapshot, $request:ident => |$inner: ident| $body:block) => {
        match $request {
            SnapshotRequest::GetRemoteHierarchy($inner) =>  {
                let $inner = GetHierarchy;
                $body
            }
            SnapshotRequest::ExportRemoteDiff($inner) => {
                let $inner: ExportDiff = ExportDiff {
                    dh_pub_key: $inner.dh_pub_key,
                    diff: $inner.diff,
                };
                $body
            }
=======
            ShRequest::ReadFromVault($inner) => $body
            ShRequest::GarbageCollect($inner) => $body
            ShRequest::ListIds($inner) => $body
            ShRequest::ClearCache($inner) => $body
            ShRequest::Procedures($inner) => $body
>>>>>>> 8c1b7d2d
        }
    }
}

macro_rules! sh_result_mapping {
    ($enum:ident::$variant:ident => $inner:ty) => {
        impl From<$inner> for $enum {
            fn from(i: $inner) -> Self {
                $enum::$variant(i)
            }
        }
        impl TryFrom<$enum> for $inner {
            type Error = ();
            fn try_from(t: $enum) -> Result<Self, Self::Error> {
                if let $enum::$variant(v) = t {
                    Ok(v)
                } else {
                    Err(())
                }
            }
        }
    };
}

/// Actor that handles all network interaction.
///
/// On [`NetworkActor::new`] a new [`StrongholdP2p`] is created, which will spawn
/// a libp2p Swarm and continuously poll it.
pub struct NetworkActor {
    // Interface of stronghold-p2p for all network interaction.
    network: StrongholdP2p<ShRequest, ShResult>,
    // Actor registry from which the address of the target client and snapshot actor can be queried.
    registry: Addr<Registry>,
    // Channel through which inbound requests are received.
    // This channel is only inserted temporary on [`NetworkActor::new`], and is handed
    // to the stream handler in `<Self as Actor>::started`.
    _inbound_request_rx: Option<mpsc::Receiver<ReceiveRequest<ShRequest, ShResult>>>,
    // Cache the network config so it can be returned on `ExportConfig`.
    _config: NetworkConfig,
}

impl NetworkActor {
    pub async fn new(
        registry: Addr<Registry>,
        mut network_config: NetworkConfig,
        keypair: Option<InitKeypair>,
    ) -> Result<Self, io::Error> {
        let (firewall_tx, _) = mpsc::channel(0);
        let (inbound_request_tx, inbound_request_rx) = EventChannel::new(10, ChannelSinkConfig::BufferLatest);
        let mut builder = StrongholdP2pBuilder::new(firewall_tx, inbound_request_tx, None)
            .with_mdns_support(network_config.enable_mdns)
            .with_relay_support(network_config.enable_relay);
        if let Some(state) = network_config.state.take() {
            builder = builder.load_state(state);
        } else {
            builder = builder.with_firewall_default(FirewallRules::allow_all())
        }
        if let Some(timeout) = network_config.request_timeout {
            builder = builder.with_request_timeout(timeout)
        }
        if let Some(timeout) = network_config.connection_timeout {
            builder = builder.with_connection_timeout(timeout)
        }
        if let Some(ref limit) = network_config.connections_limit {
            builder = builder.with_connections_limit(limit.clone())
        }
        if let Some(keypair) = keypair {
            builder = builder.with_keys(keypair);
        }

        let network = builder.build().await?;
        let actor = Self {
            network,
            _inbound_request_rx: Some(inbound_request_rx),
            registry,
            _config: network_config,
        };
        Ok(actor)
    }
}

impl Actor for NetworkActor {
    type Context = Context<Self>;

    fn started(&mut self, ctx: &mut Self::Context) {
        let inbound_request_rx = self._inbound_request_rx.take().unwrap();
        Self::add_stream(inbound_request_rx, ctx);
    }
}

impl StreamHandler<ReceiveRequest<ShRequest, ShResult>> for NetworkActor {
    fn handle(&mut self, item: ReceiveRequest<ShRequest, ShResult>, ctx: &mut Self::Context) {
        let ReceiveRequest {
            request, response_tx, ..
        } = item;
        match request {
            ShRequest::Client(request) => sh_request_dispatch!(client, request => |inner| {
                let fut = self.registry
                    .send(GetTarget)
                    .and_then(|client| async { match client {
                        Some(client) => client.send(inner).await,
                        _ => Err(MailboxError::Closed)
                    }})
                    .map_ok(|response| response_tx.send(response.into()))
                    .map(|_| ())
                    .into_actor(self);
                ctx.wait(fut);
            }),
            ShRequest::Snapshot(request) => sh_request_dispatch!(snapshot, request => |_inner| {
                let fut = self.registry
                    .send(GetSnapshot)
                    .and_then(|snapshot| snapshot.send(_inner))
                    .map_ok(|response| response_tx.send(response.into()))
                    .map(|_| ())
                    .into_actor(self);
                ctx.wait(fut);
            }),
        }
    }
}

impl<Rq> Handler<SendRequest<Rq>> for NetworkActor
where
    Rq: Into<ShRequest> + Message + 'static,
    Rq::Result: TryFrom<ShResult, Error = ()>,
{
    type Result = ResponseActFuture<Self, Result<Rq::Result, OutboundFailure>>;

    fn handle(&mut self, msg: SendRequest<Rq>, _: &mut Self::Context) -> Self::Result {
        let mut network = self.network.clone();
        async move {
            let request: ShRequest = msg.request.into();
            let res = network.send_request(msg.peer, request).await;
            res.map(|wrapper| wrapper.try_into().unwrap())
        }
        .into_actor(self)
        .boxed_local()
    }
}

impl Handler<ExportConfig> for NetworkActor {
    type Result = ResponseActFuture<Self, NetworkConfig>;

    fn handle(&mut self, _: ExportConfig, _: &mut Self::Context) -> Self::Result {
        let mut network = self.network.clone();
        let config = self._config.clone();
        async move {
            let state = network.export_state().await;
            config.load_state(state)
        }
        .into_actor(self)
        .boxed_local()
    }
}

impl_handler!(GetSwarmInfo => SwarmInfo, |network, _msg| {
    let listeners = network.get_listeners().await;
    let local_peer_id = network.peer_id();
    let connections = network.get_connections().await;
    SwarmInfo { local_peer_id, listeners, connections}
});

impl_handler!(StartListening => Result<Multiaddr, ListenErr>, |network, msg| {
    let addr = msg.address.unwrap_or_else(|| "/ip4/0.0.0.0/tcp/0".parse().unwrap());
    network.start_listening(addr).await
});

impl_handler!(StartListeningRelay => Result<Multiaddr, ListenRelayErr>, |network, msg| {
    network.start_relayed_listening(msg.relay, msg.relay_addr).await
});

impl_handler!(StopListening => (), |network, _msg| {
    network.stop_listening().await
});

impl_handler!(StopListeningAddr => (), |network, msg| {
    network.stop_listening_addr(msg.address).await
});

impl_handler!(StopListeningRelay => bool, |network, msg| {
    network.stop_listening_relay(msg.relay).await
});

impl_handler!(ConnectPeer => Result<Multiaddr, DialErr>, |network, msg| {
    network.connect_peer(msg.peer).await
});

impl_handler!(GetFirewallDefault => FirewallRules<ShRequest>, |network, _msg| {
    network.get_firewall_default().await
});

impl_handler!(SetFirewallDefault<ShRequest> => (), |network, msg| {
    network.set_firewall_default(msg.direction, msg.rule).await
});

impl_handler!(RemoveFirewallDefault => (), |network, msg| {
    network.remove_firewall_default(msg.direction).await
});

impl_handler!(GetFirewallRules => FirewallRules<ShRequest>, |network, msg| {
    network.get_peer_rules(msg.peer).await
});

impl_handler!(SetFirewallRule<ShRequest> => (), |network, msg| {
    network.set_peer_rule(msg.peer, msg.direction, msg.rule).await
});

impl_handler!(RemoveFirewallRule => (), |network, msg| {
    network.remove_peer_rule(msg.peer, msg.direction).await
});

impl_handler!(GetPeerAddrs => Vec<Multiaddr>, |network, msg| {
    network.get_addrs(msg.peer).await
});

impl_handler!(AddPeerAddr => (), |network, msg| {
    network.add_address(msg.peer, msg.address).await
});

impl_handler!(RemovePeerAddr => (), |network, msg| {
    network.add_address(msg.peer, msg.address).await
});

impl_handler!(AddDialingRelay => Result<Option<Multiaddr>, RelayNotSupported>, |network, msg| {
    network.add_dialing_relay(msg.relay, msg.relay_addr).await
});

impl_handler!(RemoveDialingRelay => bool, |network, msg| {
    network.remove_dialing_relay(msg.relay).await
});

// Config for the new network.
/// Default behaviour:
/// - No limit for simultaneous connections.
/// - Request-timeout and Connection-timeout are 10s.
/// - [`Mdns`][`libp2p::mdns`] protocol is disabled. **Note**: Enabling mdns will broadcast our own address and id to
///   the local network.
/// - [`Relay`][`libp2p::relay`] functionality is disabled.
#[derive(Debug, Default, Clone, Serialize, Deserialize)]
pub struct NetworkConfig {
    request_timeout: Option<Duration>,
    connection_timeout: Option<Duration>,
    connections_limit: Option<ConnectionLimits>,
    enable_mdns: bool,
    enable_relay: bool,
    state: Option<BehaviourState<ShRequest>>,
}

impl NetworkConfig {
    /// Set a timeout for receiving a response after a request was sent.
    ///
    /// This applies for inbound and outbound requests.
    pub fn with_request_timeout(mut self, t: Duration) -> Self {
        self.request_timeout = Some(t);
        self
    }

    /// Set the limit for simultaneous connections.
    /// By default no connection limits apply.
    pub fn with_connections_limit(mut self, limit: ConnectionLimits) -> Self {
        self.connections_limit = Some(limit);
        self
    }

    /// Set the timeout for a idle connection to a remote peer.
    pub fn with_connection_timeout(mut self, t: Duration) -> Self {
        self.connection_timeout = Some(t);
        self
    }

    /// Enable / Disable [`Mdns`][`libp2p::mdns`] protocol.
    /// **Note**: Enabling mdns will broadcast our own address and id to the local network.
    pub fn with_mdns_enabled(mut self, is_enabled: bool) -> Self {
        self.enable_mdns = is_enabled;
        self
    }

    /// Enable / Disable [`Relay`][`libp2p::relay`] functionality.
    /// This also means that other peers can use us as relay/
    pub fn with_relay_enabled(mut self, is_enabled: bool) -> Self {
        self.enable_relay = is_enabled;
        self
    }

    /// Import state exported from a past network actor.
    pub fn load_state(mut self, state: BehaviourState<ShRequest>) -> Self {
        self.state = Some(state);
        self
    }
}

pub mod messages {

    use super::*;
    use crate::{
<<<<<<< HEAD
        actors::VaultError, procedures::ProcedureError, sync::SnapshotStateHierarchy, Location, MergeError, RecordHint,
        RecordId,
    };
    use crypto::keys::x25519;
    use engine::vault::VaultId;
=======
        actors::secure_messages::Procedures,
        procedures::{ProcedureError, ProcedureOutput},
        Location, RecordHint, RecordId,
    };
>>>>>>> 8c1b7d2d
    use p2p::{firewall::RuleDirection, EstablishedConnections, Listener, Multiaddr, PeerId};
    use serde::{Deserialize, Serialize};
    use thiserror::Error as DeriveError;

    use crate::actors::secure_messages::{
        CheckRecord, CheckVault, ClearCache, DeleteFromStore, GarbageCollect, ListIds, ReadFromStore, WriteToStore,
    };
    #[cfg(test)]
    use crate::actors::secure_testing::ReadFromVault;

    #[derive(Message)]
    #[rtype(result = "Result<Rq::Result, OutboundFailure>")]
    pub struct SendRequest<Rq>
    where
        Rq: Message,
    {
        pub peer: PeerId,
        pub request: Rq,
    }

    pub struct SwarmInfo {
        pub local_peer_id: PeerId,
        pub listeners: Vec<Listener>,
        pub connections: Vec<(PeerId, EstablishedConnections)>,
    }

    #[derive(Message)]
    #[rtype(result = "SwarmInfo")]
    pub struct GetSwarmInfo;

    #[derive(Message)]
    #[rtype(result = "Result<Multiaddr, ListenErr>")]
    pub struct StartListening {
        pub address: Option<Multiaddr>,
    }

    #[derive(Message)]
    #[rtype(result = "Result<Multiaddr, ListenRelayErr>")]
    pub struct StartListeningRelay {
        pub relay: PeerId,
        pub relay_addr: Option<Multiaddr>,
    }

    #[derive(Message)]
    #[rtype(result = "()")]
    pub struct StopListening;

    #[derive(Message)]
    #[rtype(result = "()")]
    pub struct StopListeningAddr {
        pub address: Multiaddr,
    }

    #[derive(Message)]
    #[rtype(result = "bool")]
    pub struct StopListeningRelay {
        pub relay: PeerId,
    }

    #[derive(Message)]
    #[rtype(result = "Result<Multiaddr, DialErr>")]
    pub struct ConnectPeer {
        pub peer: PeerId,
    }

    #[derive(Message)]
    #[rtype(result = "FirewallRules<ShRequest>")]
    pub struct GetFirewallDefault;

    #[derive(Message)]
    #[rtype(result = "()")]
    pub struct SetFirewallDefault<ShRequest> {
        pub direction: RuleDirection,
        pub rule: Rule<ShRequest>,
    }

    #[derive(Message)]
    #[rtype(result = "()")]
    pub struct RemoveFirewallDefault {
        pub direction: RuleDirection,
    }

    #[derive(Message)]
    #[rtype(result = "FirewallRules<ShRequest>")]
    pub struct GetFirewallRules {
        pub peer: PeerId,
    }

    #[derive(Message)]
    #[rtype(result = "()")]
    pub struct SetFirewallRule<ShRequest> {
        pub peer: PeerId,
        pub direction: RuleDirection,
        pub rule: Rule<ShRequest>,
    }

    #[derive(Message)]
    #[rtype(result = "()")]
    pub struct RemoveFirewallRule {
        pub peer: PeerId,
        pub direction: RuleDirection,
    }

    #[derive(Message)]
    #[rtype(result = "Vec<Multiaddr>")]
    pub struct GetPeerAddrs {
        pub peer: PeerId,
    }

    #[derive(Message)]
    #[rtype(result = "()")]
    pub struct AddPeerAddr {
        pub peer: PeerId,
        pub address: Multiaddr,
    }

    #[derive(Message)]
    #[rtype(result = "()")]
    pub struct RemovePeerAddr {
        pub peer: PeerId,
        pub address: Multiaddr,
    }

    #[derive(Message)]
    #[rtype(result = "Result<Option<Multiaddr>, RelayNotSupported>")]
    pub struct AddDialingRelay {
        pub relay: PeerId,
        pub relay_addr: Option<Multiaddr>,
    }

    #[derive(Message)]
    #[rtype(result = "bool")]
    pub struct RemoveDialingRelay {
        pub relay: PeerId,
    }

    #[derive(Message)]
    #[rtype(result = "NetworkConfig")]
    pub struct ExportConfig;

    #[derive(Debug, Message, Clone, Serialize, Deserialize)]
    #[rtype(result = "Result<(), RemoteRecordError>")]
    pub struct WriteToRemoteVault {
        pub location: Location,
        pub payload: Vec<u8>,
        pub hint: RecordHint,
    }

    pub type RemoteRecordError = String;

    #[derive(Debug, Message, Clone, Serialize, Deserialize)]
    #[rtype(result = "Result<SnapshotStateHierarchy, RemoteVaultError>")]
    pub struct GetRemoteHierarchy;

    #[derive(DeriveError, Debug, Clone, Serialize, Deserialize)]
    pub enum RemoteVaultError {
        #[error("vault `{0:?}` does not exist")]
        VaultNotFound(VaultId),
        #[error("record error: `{0:?}`")]
        Record(RemoteRecordError),
    }

    impl From<VaultError> for RemoteVaultError {
        fn from(e: VaultError) -> Self {
            match e {
                VaultError::Record(e) => RemoteVaultError::Record(e.to_string()),
                VaultError::VaultNotFound(vid) => RemoteVaultError::VaultNotFound(vid),
                VaultError::Procedure(_) => unreachable!("Infallible."),
            }
        }
    }

    #[derive(Debug, Message, Clone, Serialize, Deserialize)]
    #[rtype(result = "Result<(Vec<u8>, [u8; x25519::PUBLIC_KEY_LENGTH]), RemoteMergeError>")]
    pub struct ExportRemoteDiff {
        pub dh_pub_key: [u8; x25519::PUBLIC_KEY_LENGTH],
        pub diff: SnapshotStateHierarchy,
    }

    #[derive(DeriveError, Debug, Clone, Serialize, Deserialize)]
    pub enum RemoteMergeError {
        #[error("parsing snapshot state from bytestring failed: {0}")]
        ReadExported(String),
        #[error("converting snapshot state into bytestring failed: {0}")]
        WriteExported(String),
        #[error("vault error: {0}")]
        Vault(RemoteVaultError),
    }

    impl From<MergeError> for RemoteMergeError {
        fn from(e: MergeError) -> Self {
            match e {
                MergeError::Vault(e) => RemoteMergeError::Vault(e.into()),
                MergeError::WriteExported(e) => RemoteMergeError::WriteExported(e.to_string()),
                MergeError::ReadExported(e) => RemoteMergeError::ReadExported(e.to_string()),
            }
        }
    }

    // Wrapper for Requests to a remote Secure Client
    #[derive(Debug, Clone, Serialize, Deserialize)]
    pub enum ShRequest {
<<<<<<< HEAD
        Client(ClientRequest),
        Snapshot(SnapshotRequest),
    }

=======
        CheckVault(CheckVault),
        CheckRecord(CheckRecord),
        ListIds(ListIds),
        #[cfg(test)]
        ReadFromVault(ReadFromVault),
        WriteToRemoteVault(WriteToRemoteVault),
        ReadFromStore(ReadFromStore),
        WriteToStore(WriteToStore),
        DeleteFromStore(DeleteFromStore),
        GarbageCollect(GarbageCollect),
        ClearCache(ClearCache),
        Procedures(Procedures),
    }

    enum_from_inner!(ShRequest from CheckVault);
    enum_from_inner!(ShRequest from ListIds);
    #[cfg(test)]
    enum_from_inner!(ShRequest from ReadFromVault);
    enum_from_inner!(ShRequest from WriteToRemoteVault);
    enum_from_inner!(ShRequest from ReadFromStore);
    enum_from_inner!(ShRequest from WriteToStore);
    enum_from_inner!(ShRequest from DeleteFromStore);
    enum_from_inner!(ShRequest from GarbageCollect);
    enum_from_inner!(ShRequest from ClearCache);
    enum_from_inner!(ShRequest from Procedures);

>>>>>>> 8c1b7d2d
    #[derive(Debug, Clone, Serialize, Deserialize)]
    pub enum ShResult {
        Empty(()),
        Data(Option<Vec<u8>>),
        Bool(bool),
        WriteRemoteVault(Result<(), RemoteRecordError>),
        ListIds(Vec<(RecordId, RecordHint)>),
<<<<<<< HEAD
        Proc(Result<CollectedOutput, ProcedureError>),
        Hierarchy(Result<SnapshotStateHierarchy, RemoteVaultError>),
        Exported(Result<(Vec<u8>, [u8; x25519::PUBLIC_KEY_LENGTH]), RemoteMergeError>),
=======
        Proc(Result<Vec<ProcedureOutput>, ProcedureError>),
>>>>>>> 8c1b7d2d
    }

    sh_result_mapping!(ShResult::Empty => ());
    sh_result_mapping!(ShResult::Bool => bool);
    sh_result_mapping!(ShResult::Data => Option<Vec<u8>>);
    sh_result_mapping!(ShResult::ListIds => Vec<(RecordId, RecordHint)>);
    sh_result_mapping!(ShResult::Proc => Result<Vec<ProcedureOutput>, ProcedureError>);

    impl From<Result<(), RecordError>> for ShResult {
        fn from(inner: Result<(), RecordError>) -> Self {
            ShResult::WriteRemoteVault(inner.map_err(|e| e.to_string()))
        }
    }

    impl TryFrom<ShResult> for Result<(), RemoteRecordError> {
        type Error = ();
        fn try_from(t: ShResult) -> Result<Self, Self::Error> {
            if let ShResult::WriteRemoteVault(result) = t {
                Ok(result)
            } else {
                Err(())
            }
        }
    }

    impl From<Result<SnapshotStateHierarchy, VaultError>> for ShResult {
        fn from(inner: Result<SnapshotStateHierarchy, VaultError>) -> Self {
            ShResult::Hierarchy(inner.map_err(|e| e.into()))
        }
    }

    impl TryFrom<ShResult> for Result<SnapshotStateHierarchy, RemoteVaultError> {
        type Error = ();
        fn try_from(t: ShResult) -> Result<Self, Self::Error> {
            if let ShResult::Hierarchy(result) = t {
                Ok(result)
            } else {
                Err(())
            }
        }
    }

    impl From<Result<(Vec<u8>, [u8; x25519::PUBLIC_KEY_LENGTH]), MergeError>> for ShResult {
        fn from(inner: Result<(Vec<u8>, [u8; x25519::PUBLIC_KEY_LENGTH]), MergeError>) -> Self {
            ShResult::Exported(inner.map_err(|e| e.into()))
        }
    }

    impl TryFrom<ShResult> for Result<(Vec<u8>, [u8; x25519::PUBLIC_KEY_LENGTH]), RemoteMergeError> {
        type Error = ();
        fn try_from(t: ShResult) -> Result<Self, Self::Error> {
            if let ShResult::Exported(result) = t {
                Ok(result)
            } else {
                Err(())
            }
        }
    }

    #[derive(Debug, Clone, Serialize, Deserialize)]
    pub enum ClientRequest {
        CheckVault(CheckVault),
        CheckRecord(CheckRecord),
        ListIds(ListIds),
        #[cfg(test)]
        ReadFromVault(ReadFromVault),
        WriteToRemoteVault(WriteToRemoteVault),
        ReadFromStore(ReadFromStore),
        WriteToStore(WriteToStore),
        DeleteFromStore(DeleteFromStore),
        GarbageCollect(GarbageCollect),
        ClearCache(ClearCache),
        Procedure(Procedure),
    }

    enum_from_inner!(ShRequest::Client, ClientRequest::CheckVault from CheckVault);
    enum_from_inner!(ShRequest::Client, ClientRequest::ListIds from ListIds);
    #[cfg(test)]
    enum_from_inner!(ShRequest::Client, ClientRequest::ReadFromVault from ReadFromVault);
    enum_from_inner!(ShRequest::Client, ClientRequest::WriteToRemoteVault from WriteToRemoteVault);
    enum_from_inner!(ShRequest::Client, ClientRequest::ReadFromStore from ReadFromStore);
    enum_from_inner!(ShRequest::Client, ClientRequest::WriteToStore from WriteToStore);
    enum_from_inner!(ShRequest::Client, ClientRequest::DeleteFromStore from DeleteFromStore);
    enum_from_inner!(ShRequest::Client, ClientRequest::GarbageCollect from GarbageCollect);
    enum_from_inner!(ShRequest::Client, ClientRequest::ClearCache from ClearCache);
    enum_from_inner!(ShRequest::Client, ClientRequest::Procedure from Procedure);

    #[derive(Debug, Clone, Serialize, Deserialize)]
    pub enum SnapshotRequest {
        GetRemoteHierarchy(GetRemoteHierarchy),
        ExportRemoteDiff(ExportRemoteDiff),
    }

    enum_from_inner!(ShRequest::Snapshot, SnapshotRequest::GetRemoteHierarchy from GetRemoteHierarchy);
    enum_from_inner!(ShRequest::Snapshot, SnapshotRequest::ExportRemoteDiff from ExportRemoteDiff);
}<|MERGE_RESOLUTION|>--- conflicted
+++ resolved
@@ -51,12 +51,11 @@
                 $body
             }
             #[cfg(test)]
-<<<<<<< HEAD
             ClientRequest::ReadFromVault($inner) => $body
             ClientRequest::GarbageCollect($inner) => $body
             ClientRequest::ListIds($inner) => $body
             ClientRequest::ClearCache($inner) => $body
-            ClientRequest::Procedure($inner) => $body
+            ClientRequest::Procedures($inner) => $body
         }
     };
     (snapshot, $request:ident => |$inner: ident| $body:block) => {
@@ -72,13 +71,6 @@
                 };
                 $body
             }
-=======
-            ShRequest::ReadFromVault($inner) => $body
-            ShRequest::GarbageCollect($inner) => $body
-            ShRequest::ListIds($inner) => $body
-            ShRequest::ClearCache($inner) => $body
-            ShRequest::Procedures($inner) => $body
->>>>>>> 8c1b7d2d
         }
     }
 }
@@ -374,18 +366,13 @@
 
     use super::*;
     use crate::{
-<<<<<<< HEAD
-        actors::VaultError, procedures::ProcedureError, sync::SnapshotStateHierarchy, Location, MergeError, RecordHint,
-        RecordId,
+        actors::{secure_messages::Procedures, VaultError},
+        procedures::{ProcedureError, ProcedureOutput},
+        sync::SnapshotStateHierarchy,
+        Location, MergeError, RecordHint, RecordId,
     };
     use crypto::keys::x25519;
     use engine::vault::VaultId;
-=======
-        actors::secure_messages::Procedures,
-        procedures::{ProcedureError, ProcedureOutput},
-        Location, RecordHint, RecordId,
-    };
->>>>>>> 8c1b7d2d
     use p2p::{firewall::RuleDirection, EstablishedConnections, Listener, Multiaddr, PeerId};
     use serde::{Deserialize, Serialize};
     use thiserror::Error as DeriveError;
@@ -588,39 +575,10 @@
     // Wrapper for Requests to a remote Secure Client
     #[derive(Debug, Clone, Serialize, Deserialize)]
     pub enum ShRequest {
-<<<<<<< HEAD
         Client(ClientRequest),
         Snapshot(SnapshotRequest),
     }
 
-=======
-        CheckVault(CheckVault),
-        CheckRecord(CheckRecord),
-        ListIds(ListIds),
-        #[cfg(test)]
-        ReadFromVault(ReadFromVault),
-        WriteToRemoteVault(WriteToRemoteVault),
-        ReadFromStore(ReadFromStore),
-        WriteToStore(WriteToStore),
-        DeleteFromStore(DeleteFromStore),
-        GarbageCollect(GarbageCollect),
-        ClearCache(ClearCache),
-        Procedures(Procedures),
-    }
-
-    enum_from_inner!(ShRequest from CheckVault);
-    enum_from_inner!(ShRequest from ListIds);
-    #[cfg(test)]
-    enum_from_inner!(ShRequest from ReadFromVault);
-    enum_from_inner!(ShRequest from WriteToRemoteVault);
-    enum_from_inner!(ShRequest from ReadFromStore);
-    enum_from_inner!(ShRequest from WriteToStore);
-    enum_from_inner!(ShRequest from DeleteFromStore);
-    enum_from_inner!(ShRequest from GarbageCollect);
-    enum_from_inner!(ShRequest from ClearCache);
-    enum_from_inner!(ShRequest from Procedures);
-
->>>>>>> 8c1b7d2d
     #[derive(Debug, Clone, Serialize, Deserialize)]
     pub enum ShResult {
         Empty(()),
@@ -628,13 +586,9 @@
         Bool(bool),
         WriteRemoteVault(Result<(), RemoteRecordError>),
         ListIds(Vec<(RecordId, RecordHint)>),
-<<<<<<< HEAD
-        Proc(Result<CollectedOutput, ProcedureError>),
+        Proc(Result<Vec<ProcedureOutput>, ProcedureError>),
         Hierarchy(Result<SnapshotStateHierarchy, RemoteVaultError>),
         Exported(Result<(Vec<u8>, [u8; x25519::PUBLIC_KEY_LENGTH]), RemoteMergeError>),
-=======
-        Proc(Result<Vec<ProcedureOutput>, ProcedureError>),
->>>>>>> 8c1b7d2d
     }
 
     sh_result_mapping!(ShResult::Empty => ());
@@ -707,7 +661,7 @@
         DeleteFromStore(DeleteFromStore),
         GarbageCollect(GarbageCollect),
         ClearCache(ClearCache),
-        Procedure(Procedure),
+        Procedures(Procedures),
     }
 
     enum_from_inner!(ShRequest::Client, ClientRequest::CheckVault from CheckVault);
@@ -720,7 +674,7 @@
     enum_from_inner!(ShRequest::Client, ClientRequest::DeleteFromStore from DeleteFromStore);
     enum_from_inner!(ShRequest::Client, ClientRequest::GarbageCollect from GarbageCollect);
     enum_from_inner!(ShRequest::Client, ClientRequest::ClearCache from ClearCache);
-    enum_from_inner!(ShRequest::Client, ClientRequest::Procedure from Procedure);
+    enum_from_inner!(ShRequest::Client, ClientRequest::Procedures from Procedures);
 
     #[derive(Debug, Clone, Serialize, Deserialize)]
     pub enum SnapshotRequest {
