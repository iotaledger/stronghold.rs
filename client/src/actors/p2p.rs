--- conflicted
+++ resolved
@@ -2,30 +2,15 @@
 // SPDX-License-Identifier: Apache-2.0
 
 use crate::{
-<<<<<<< HEAD
-    actors::{secure_messages::WriteToVault, GetTarget, RecordError, Registry},
-    enum_from_inner,
-=======
     actors::{secure_messages::WriteToVault, GetClient},
     state::p2p::{Network, NetworkConfig, Request, ShRequest, ShResult},
     utils::LoadFromPath,
->>>>>>> 251b0262
 };
 use actix::prelude::*;
 use engine::vault::ClientId;
 use futures::{FutureExt, TryFutureExt};
 use messages::*;
-<<<<<<< HEAD
-use p2p::{
-    firewall::{FirewallRules, Rule},
-    BehaviourState, ChannelSinkConfig, ConnectionLimits, DialErr, EventChannel, InitKeypair, ListenErr, ListenRelayErr,
-    Multiaddr, OutboundFailure, ReceiveRequest, RelayNotSupported, StrongholdP2p, StrongholdP2pBuilder,
-};
-use serde::{Deserialize, Serialize};
-use std::{io, time::Duration};
-=======
 use p2p::{DialErr, ListenErr, ListenRelayErr, Multiaddr, OutboundFailure, ReceiveRequest, RelayNotSupported};
->>>>>>> 251b0262
 
 macro_rules! impl_handler {
     ($mty:ty => $rty:ty, |$cid:ident, $mid:ident| $body:stmt ) => {
@@ -52,18 +37,10 @@
                 $body
             }
             #[cfg(test)]
-<<<<<<< HEAD
-            ShRequest::ReadFromVault($inner) => $body
-            ShRequest::GarbageCollect($inner) => $body
-            ShRequest::ListIds($inner) => $body
-            ShRequest::ClearCache($inner) => $body
-            ShRequest::Procedures($inner) => $body
-=======
             Request::ReadFromVault($inner) => $body
             Request::RevokeData($inner) => $body
             Request::ListIds($inner) => $body
             Request::Procedures($inner) => $body
->>>>>>> 251b0262
         }
     }
 }
@@ -232,18 +209,7 @@
 
 pub mod messages {
 
-<<<<<<< HEAD
-    use super::*;
-    use crate::{
-        actors::secure_messages::Procedures,
-        procedures::{ProcedureError, ProcedureOutput},
-        Location, RecordHint, RecordId,
-    };
-    use p2p::{firewall::RuleDirection, EstablishedConnections, Listener, Multiaddr, PeerId};
-    use serde::{Deserialize, Serialize};
-=======
     use crate::state::p2p::Permissions;
->>>>>>> 251b0262
 
     use super::*;
     use p2p::{ConnectedPoint, Listener, Multiaddr, PeerId};
@@ -359,109 +325,4 @@
     #[derive(Message)]
     #[rtype(result = "NetworkConfig")]
     pub struct ExportConfig;
-<<<<<<< HEAD
-
-    #[derive(Debug, Message, Clone, Serialize, Deserialize)]
-    #[rtype(result = "Result<(), RemoteRecordError>")]
-    pub struct WriteToRemoteVault {
-        pub location: Location,
-        pub payload: Vec<u8>,
-        pub hint: RecordHint,
-    }
-
-    impl From<WriteToRemoteVault> for WriteToVault {
-        fn from(t: WriteToRemoteVault) -> Self {
-            let WriteToRemoteVault {
-                location,
-                payload,
-                hint,
-            } = t;
-            WriteToVault {
-                location,
-                payload,
-                hint,
-            }
-        }
-    }
-
-    impl From<WriteToVault> for WriteToRemoteVault {
-        fn from(t: WriteToVault) -> Self {
-            let WriteToVault {
-                location,
-                payload,
-                hint,
-            } = t;
-            WriteToRemoteVault {
-                location,
-                payload,
-                hint,
-            }
-        }
-    }
-
-    pub type RemoteRecordError = String;
-
-    // Wrapper for Requests to a remote Secure Client
-    #[derive(Debug, Clone, Serialize, Deserialize)]
-    pub enum ShRequest {
-        CheckVault(CheckVault),
-        CheckRecord(CheckRecord),
-        ListIds(ListIds),
-        #[cfg(test)]
-        ReadFromVault(ReadFromVault),
-        WriteToRemoteVault(WriteToRemoteVault),
-        ReadFromStore(ReadFromStore),
-        WriteToStore(WriteToStore),
-        DeleteFromStore(DeleteFromStore),
-        GarbageCollect(GarbageCollect),
-        ClearCache(ClearCache),
-        Procedures(Procedures),
-    }
-
-    enum_from_inner!(ShRequest from CheckVault);
-    enum_from_inner!(ShRequest from ListIds);
-    #[cfg(test)]
-    enum_from_inner!(ShRequest from ReadFromVault);
-    enum_from_inner!(ShRequest from WriteToRemoteVault);
-    enum_from_inner!(ShRequest from ReadFromStore);
-    enum_from_inner!(ShRequest from WriteToStore);
-    enum_from_inner!(ShRequest from DeleteFromStore);
-    enum_from_inner!(ShRequest from GarbageCollect);
-    enum_from_inner!(ShRequest from ClearCache);
-    enum_from_inner!(ShRequest from Procedures);
-
-    #[derive(Debug, Clone, Serialize, Deserialize)]
-    pub enum ShResult {
-        Empty(()),
-        Data(Option<Vec<u8>>),
-        Bool(bool),
-        WriteRemoteVault(Result<(), RemoteRecordError>),
-        ListIds(Vec<(RecordId, RecordHint)>),
-        Proc(Result<Vec<ProcedureOutput>, ProcedureError>),
-    }
-
-    sh_result_mapping!(ShResult::Empty => ());
-    sh_result_mapping!(ShResult::Bool => bool);
-    sh_result_mapping!(ShResult::Data => Option<Vec<u8>>);
-    sh_result_mapping!(ShResult::ListIds => Vec<(RecordId, RecordHint)>);
-    sh_result_mapping!(ShResult::Proc => Result<Vec<ProcedureOutput>, ProcedureError>);
-
-    impl From<Result<(), RecordError>> for ShResult {
-        fn from(inner: Result<(), RecordError>) -> Self {
-            ShResult::WriteRemoteVault(inner.map_err(|e| e.to_string()))
-        }
-    }
-
-    impl TryFrom<ShResult> for Result<(), RemoteRecordError> {
-        type Error = ();
-        fn try_from(t: ShResult) -> Result<Self, Self::Error> {
-            if let ShResult::WriteRemoteVault(result) = t {
-                Ok(result)
-            } else {
-                Err(())
-            }
-        }
-    }
-=======
->>>>>>> 251b0262
 }