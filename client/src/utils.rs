--- conflicted
+++ resolved
@@ -6,15 +6,12 @@
 
 use std::{collections::HashMap, hash::Hash};
 
+// use engine::vault::{RecordId, VaultId};
+// use serde::{Deserialize, Serialize};
+
 pub use self::{
     ids::LoadFromPath,
-<<<<<<< HEAD
-    types::{
-        complement, EntryShape, Location, LocationError, ResultMessage, StatusMessage, StrongholdFlags, VaultFlags,
-    },
-=======
-    types::{Location, StrongholdFlags, VaultFlags},
->>>>>>> 129225ef
+    types::{EntryShape, Location, StrongholdFlags, VaultFlags},
 };
 
 /// Gets the index of a slice.
@@ -37,4 +34,12 @@
         map.insert(k, v);
     });
     map
+}
+
+/// Returns the complement items from A not in B
+pub fn complement<T>(a: Vec<T>, b: Vec<T>) -> Vec<T>
+where
+    T: PartialEq + Clone,
+{
+    a.into_iter().filter(|item| !b.contains(item)).collect()
 }