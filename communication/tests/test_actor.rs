// Copyright 2020-2021 IOTA Stiftung
// SPDX-License-Identifier: Apache-2.0

use async_std::task;
use communication::{
    actor::{
        CommunicationActor, CommunicationActorConfig, CommunicationRequest, CommunicationResults, ConnectPeerError,
        EstablishedConnection, FirewallPermission, FirewallRule, PermissionValue, RelayDirection, RequestDirection,
        RequestMessageError, RequestPermissions, ToPermissionVariants, VariantPermission,
    },
    behaviour::{BehaviourConfig, P2POutboundFailure},
    libp2p::{Keypair, Multiaddr, PeerId},
};
use riker::actors::*;
use stronghold_utils::ask;

use core::task::{Context as TaskContext, Poll};
use futures::{future, prelude::*};
use serde::{Deserialize, Serialize};
use std::time::{Duration, Instant};

fn init_system(
    sys: &ActorSystem,
    client: ActorRef<Request>,
    default: FirewallPermission,
) -> (PeerId, ActorRef<CommunicationRequest<Request, Request>>) {
    // init actor system
    let keys = Keypair::generate_ed25519();
    let peer_id = PeerId::from(keys.public());
    let behaviour_config = BehaviourConfig::default();
    let actor_config = CommunicationActorConfig {
        client,
        firewall_default_in: default,
        firewall_default_out: default,
    };
    let communication_actor = sys
        .actor_of_args::<CommunicationActor<_, Response, _, _>, _>(
            "communication",
            (keys, actor_config, behaviour_config),
        )
        .expect("Failed to init actor.");
    (peer_id, communication_actor)
}

// the type of the send request and reponse messages
#[derive(Debug, Clone, Serialize, Deserialize, RequestPermissions)]
pub enum Request {
    Ping,
    Other,
}

#[derive(Debug, Clone, Serialize, Deserialize, PartialEq, RequestPermissions)]
pub enum Response {
    Pong,
}

// blank client actor without any logic
#[derive(Clone, Debug)]
struct BlankActor;

impl ActorFactory for BlankActor {
    fn create() -> Self {
        BlankActor
    }
}

impl Actor for BlankActor {
    type Msg = Request;

    fn post_start(&mut self, ctx: &Context<Self::Msg>) {
        ctx.stop(&ctx.myself);
    }

    fn recv(&mut self, _ctx: &Context<Self::Msg>, _msg: Self::Msg, _sender: Sender) {}
}
#[derive(Clone)]
struct ReplyActor;

impl ActorFactory for ReplyActor {
    fn create() -> Self {
        ReplyActor
    }
}

impl Actor for ReplyActor {
    type Msg = Request;

    fn recv(&mut self, _ctx: &Context<Self::Msg>, _msg: Self::Msg, sender: Sender) {
        // echo msg back
        sender
            .expect("Missing sender.")
            .try_tell(Response::Pong, None)
            .expect("Could not tell response.");
    }
}

#[test]
fn msg_external_actor() {
    // local actor that receives the results for outgoing requests
    #[derive(Debug, Clone)]
    struct ActorA;

    impl ActorFactory for ActorA {
        fn create() -> Self {
            ActorA
        }
    }

    impl Actor for ActorA {
        type Msg = CommunicationResults<Response>;

        fn supervisor_strategy(&self) -> Strategy {
            Strategy::Stop
        }

        fn recv(&mut self, ctx: &Context<Self::Msg>, msg: Self::Msg, _sender: Sender) {
            if let CommunicationResults::RequestMsgResult(Ok(_)) = msg {
                ctx.stop(&ctx.myself);
            } else if let CommunicationResults::AddPeerResult(result) = msg {
                let peer_id = result.expect("Panic due to no network connection");
                let req = CommunicationRequest::<Request, Request>::RequestMsg {
                    peer_id,
                    request: Request::Ping,
                };
                let communication_actor = ctx
                    .select("/user/communication")
                    .expect("Failed to select communication actor.");
                communication_actor.try_tell(req, ctx.myself());
            }
        }
    }

    // actor A system
    let sys_a = ActorSystem::new().expect("Failed to create actor system.");
    let client = sys_a.actor_of::<BlankActor>("blank").expect("Failed to init actor.");
    let (_, communication_actor_a) = init_system(&sys_a, client, FirewallPermission::all());
    let actor_a = sys_a.actor_of::<ActorA>("actor-a").expect("Failed to init actor.");

    // remote actor that responds to a requests from actor A system
    #[derive(Debug, Clone)]
    struct ActorB {
        listening_addr: Multiaddr,
    }

    impl ActorFactoryArgs<Multiaddr> for ActorB {
        fn create_args(listening_addr: Multiaddr) -> Self {
            ActorB { listening_addr }
        }
    }

    impl Actor for ActorB {
        type Msg = Request;

        fn recv(&mut self, _ctx: &Context<Self::Msg>, _msg: Self::Msg, sender: Sender) {
            sender
                .expect("Missing sender.")
                .try_tell(Response::Pong, None)
                .expect("Could not tell response.");
        }
    }

    // init actor B system
    let sys_b = ActorSystem::new().expect("Failed to create actor system.");
    let addr_b: Multiaddr = "/ip4/127.0.0.1/tcp/8095".parse().expect("Invalid Multiaddress.");
    let client = sys_b
        .actor_of_args::<ActorB, _>("actor-b", addr_b.clone())
        .expect("Failed to init actor.");
    let (peer_b_id, communication_actor_b) = init_system(&sys_b, client, FirewallPermission::all());

    // communication B start listening on the port
    let req = CommunicationRequest::<Request, Request>::StartListening(Some(addr_b.clone()));
    communication_actor_b.tell(req, None);

    std::thread::sleep(Duration::new(1, 0));

    // send request, use actor A  as target for the response
    let req = CommunicationRequest::<Request, Request>::AddPeer {
        addr: Some(addr_b),
        peer_id: peer_b_id,
        is_relay: None,
    };
    communication_actor_a.tell(req, actor_a.clone().into());

    while sys_a
        .user_root()
        .children()
        .any(|actor| actor == actor_a.clone().into())
    {
        // in order to lower cpu usage, sleep here
        std::thread::sleep(std::time::Duration::from_millis(50));
    }
}

// ==== test ask pattern & halting

async fn try_ask(
    ctx: &ActorSystem,
    receiver: &ActorRef<CommunicationRequest<Request, Request>>,
    msg: CommunicationRequest<Request, Request>,
) -> Option<CommunicationResults<Response>> {
    let start = Instant::now();
    let mut asked = ask(ctx, receiver, msg);
    task::block_on(future::poll_fn(|cx: &mut TaskContext<'_>| match asked.poll_unpin(cx) {
        Poll::Ready(r) => Poll::Ready(Some(r)),
        Poll::Pending => {
            if start.elapsed() > Duration::new(3, 0) {
                Poll::Ready(None)
            } else {
                Poll::Pending
            }
        }
    }))
}

fn add_peer(
    sys: &ActorSystem,
    communication_actor: &ActorRef<CommunicationRequest<Request, Request>>,
    peer_id: PeerId,
    addr: Option<Multiaddr>,
    is_relay: Option<RelayDirection>,
) -> Result<PeerId, ConnectPeerError> {
    match task::block_on(try_ask(
        sys,
        communication_actor,
        CommunicationRequest::AddPeer {
            addr,
            peer_id,
            is_relay,
        },
    )) {
<<<<<<< HEAD
        Some(CommunicationResults::EstablishConnectionResult(res)) => res,
=======
        Some(CommunicationResults::AddPeerResult(res)) => res,
>>>>>>> a4145820
        other => panic!("{:?}", other),
    }
}

fn start_listening(
    sys: &ActorSystem,
    communication_actor: &ActorRef<CommunicationRequest<Request, Request>>,
    addr: Option<Multiaddr>,
) -> Multiaddr {
    match task::block_on(try_ask(
        sys,
        communication_actor,
        CommunicationRequest::StartListening(addr),
    )) {
        Some(CommunicationResults::StartListeningResult(a)) => a.expect("Failed to start listening."),
        _ => panic!("Unexpected Response"),
    }
}

fn send_request(
    sys: &ActorSystem,
    communication_actor: &ActorRef<CommunicationRequest<Request, Request>>,
    peer_id: PeerId,
) -> Result<Response, RequestMessageError> {
    if let Some(CommunicationResults::RequestMsgResult(res)) = task::block_on(try_ask(
        sys,
        communication_actor,
        CommunicationRequest::RequestMsg {
            peer_id,
            request: Request::Ping,
        },
    )) {
        res
    } else {
        panic!("Unexpected Response");
    }
}

fn set_firewall_rule(
    sys: &ActorSystem,
    communication_actor: &ActorRef<CommunicationRequest<Request, Request>>,
    peer_id: PeerId,
    direction: RequestDirection,
    permission: FirewallPermission,
) {
    match task::block_on(try_ask(
        sys,
        communication_actor,
        CommunicationRequest::ConfigureFirewall(FirewallRule::SetRules {
            peers: vec![peer_id],
            set_default: false,
            direction,
            permission,
        }),
    )) {
        Some(CommunicationResults::ConfigureFirewallAck) => {}
        _ => panic!("Unexpected Response"),
    }
}
fn config_relay(
    sys: &ActorSystem,
    communication_actor: &ActorRef<CommunicationRequest<Request, Request>>,
    peer_id: PeerId,
    direction: RelayDirection,
) -> PeerId {
    match task::block_on(try_ask(
        sys,
        communication_actor,
        CommunicationRequest::ConfigRelay { peer_id, direction },
    )) {
        Some(CommunicationResults::ConfigRelayResult(peer_id)) => peer_id.expect("Failed to config relay."),
        _ => panic!("Unexpected Response"),
    }
}

fn get_swarm_info(
    sys: &ActorSystem,
    communication_actor: &ActorRef<CommunicationRequest<Request, Request>>,
) -> (PeerId, Vec<Multiaddr>, Vec<(PeerId, EstablishedConnection)>) {
    match task::block_on(try_ask(sys, communication_actor, CommunicationRequest::GetSwarmInfo)) {
        Some(CommunicationResults::SwarmInfo {
            peer_id,
            listeners,
            connections,
        }) => (peer_id, listeners, connections),
        _ => panic!("Unexpected Response"),
    }
}

#[test]
fn ask_swarm_info() {
    let sys = ActorSystem::new().expect("Failed to create actor system.");
    let client = sys.actor_of::<BlankActor>("blank").expect("Failed to init actor.");
    let keys = Keypair::generate_ed25519();
    let behaviour_config = BehaviourConfig::default();
    let actor_config = CommunicationActorConfig {
        client,
        firewall_default_in: FirewallPermission::all(),
        firewall_default_out: FirewallPermission::all(),
    };
    let communication_actor = sys
        .actor_of_args::<CommunicationActor<_, Response, _, _>, _>(
            "communication",
            (keys.clone(), actor_config, behaviour_config),
        )
        .expect("Failed to init actor.");

    let addr: Multiaddr = "/ip4/127.0.0.1/tcp/8096".parse().expect("Invalid Multiaddress.");
    let actual_addr = start_listening(&sys, &communication_actor, Some(addr.clone()));
    assert_eq!(addr, actual_addr);

    let (peer_id, listeners, connections) = get_swarm_info(&sys, &communication_actor);
    assert_eq!(PeerId::from(keys.public()), peer_id);
    assert!(listeners.contains(&addr));
    assert_eq!(connections.len(), 0);
}

#[test]
fn ask_request() {
    // start actor B system
    let sys_b = ActorSystem::new().expect("Failed to create actor system.");
    let target_actor = sys_b.actor_of::<ReplyActor>("target").expect("Failed to init actor.");
    let (_, communication_actor_b) = init_system(&sys_b, target_actor, FirewallPermission::all());

    start_listening(&sys_b, &communication_actor_b, None);

    // start actor A system
    let sys_a = ActorSystem::new().expect("Failed to create actor system.");
    let blank_actor = sys_a.actor_of::<BlankActor>("blank").expect("Failed to init actor.");
    let (_, communication_actor_a) = init_system(&sys_a, blank_actor, FirewallPermission::all());

    // obtain information about peer Bs id and listeners
    let (peer_b_id, listeners, _) = get_swarm_info(&sys_b, &communication_actor_b);

    // connect peer A with peer B
    let connected_peer = add_peer(
        &sys_a,
        &communication_actor_a,
        peer_b_id,
        listeners.last().cloned(),
        None,
    )
    .expect("Could not establish connection.");
    assert_eq!(connected_peer, peer_b_id);

    // send message to from A to B
    let res = send_request(&sys_a, &communication_actor_a, peer_b_id);
    assert!(res.is_ok());
    sys_a.stop(&communication_actor_a);
    sys_b.stop(&communication_actor_b);
}

#[test]
fn no_soliloquize() {
    let sys = ActorSystem::new().expect("Failed to create actor system.");
    let client = sys.actor_of::<BlankActor>("blank").expect("Failed to init actor.");
    let (own_peer_id, communication_actor) = init_system(&sys, client, FirewallPermission::all());
    start_listening(&sys, &communication_actor, None);

    let (_, listeners, _) = get_swarm_info(&sys, &communication_actor);
    for addr in listeners {
        // try connect self
        let res = add_peer(&sys, &communication_actor, own_peer_id, Some(addr), None);
        assert!(res.is_err())
    }
    // try send request to self
    let res = send_request(&sys, &communication_actor, own_peer_id);
    assert!(res.is_err());
}

#[test]
#[should_panic(expected = "Could not establish connection")]
fn connect_invalid() {
    let sys = ActorSystem::new().expect("Failed to create actor system.");
    let client = sys.actor_of::<BlankActor>("blank").expect("Failed to init actor.");
    let (_, communication_actor) = init_system(&sys, client, FirewallPermission::all());
    if add_peer(&sys, &communication_actor, PeerId::random(), None, None).is_err() {
        panic!("Could not establish connection");
    }
}

#[test]
fn manage_connection() {
    // init actor A
    let sys_a = ActorSystem::new().expect("Failed to create actor system.");
    let client = sys_a.actor_of::<BlankActor>("blank").expect("Failed to init actor.");
    let (peer_a_id, communication_actor_a) = init_system(&sys_a, client, FirewallPermission::all());

    // init actor B
    let sys_b = ActorSystem::new().expect("Failed to create actor system.");
    let client = sys_b.actor_of::<ReplyActor>("target").expect("Failed to init actor.");
    let (peer_b_id, communication_actor_b) = init_system(&sys_b, client, FirewallPermission::all());

    // try to send a request between the peers without connecting them first
    let res = send_request(&sys_a, &communication_actor_a, peer_b_id);
    assert!(res.is_err());

    // peer B starts listening
    let addr_b = start_listening(&sys_b, &communication_actor_b, None);

    // establish connection
    let res = add_peer(&sys_a, &communication_actor_a, peer_b_id, Some(addr_b), None);
    assert!(res.is_ok());

    // check if peer A is listed in peer Bs connections
    let (_, _, connections) = get_swarm_info(&sys_b, &communication_actor_b);
    assert!(connections.into_iter().any(|(peer, _)| peer == peer_a_id));

    // check if peer B is listed in peer As connections
    let (_, _, connections) = get_swarm_info(&sys_a, &communication_actor_a);
    assert!(connections.into_iter().any(|(peer, _)| peer == peer_b_id));

    // send request after peers established a connection
    let res = send_request(&sys_a, &communication_actor_a, peer_b_id);
    assert!(res.is_ok());

    // Peer B bans Peer A
    match task::block_on(try_ask(
        &sys_b,
        &communication_actor_b,
        CommunicationRequest::BanPeer(peer_a_id),
    )) {
        Some(CommunicationResults::BannedPeerAck(peer_id)) => assert_eq!(peer_id, peer_a_id),
        _ => panic!("Unexpected Response"),
    };

    // send request after peer B closed connection
    let res = send_request(&sys_a, &communication_actor_a, peer_b_id);
    assert!(res.is_err());
}

#[test]
fn firewall_forbid_in() {
    // Actor A with firewall that allows all connections.
    let sys_a = ActorSystem::new().expect("Failed to create actor system.");
    let blank_actor = sys_a.actor_of::<BlankActor>("blank").expect("Failed to init actor.");
    let (peer_a_id, communication_actor_a) = init_system(&sys_a, blank_actor, FirewallPermission::all());

    // Actor B with firewall that rejects all connections.
    let sys_b = ActorSystem::new().expect("Failed to create actor system.");
    let target_actor = sys_b.actor_of::<ReplyActor>("target").expect("Failed to init actor.");
    let (peer_b_id, communication_actor_b) = init_system(&sys_b, target_actor, FirewallPermission::none());

    let addr_b = start_listening(&sys_b, &communication_actor_b, None);

    let res = add_peer(&sys_a, &communication_actor_a, peer_b_id, Some(addr_b), None);
    assert!(res.is_ok());

    // Incoming request should be blocked by Bs firewall
    match send_request(&sys_a, &communication_actor_a, peer_b_id) {
        Err(RequestMessageError::Outbound(P2POutboundFailure::Timeout)) => {}
        _ => panic!("Remote firewall should have blocked the request"),
    }

    // Set rule for Bs firewall to allow requests from A.
    set_firewall_rule(
        &sys_b,
        &communication_actor_b,
        peer_a_id,
        RequestDirection::In,
        FirewallPermission::all(),
    );

    // Send request
    let res = send_request(&sys_a, &communication_actor_a, peer_b_id);
    assert!(res.is_ok());

    // Forbid requests from A again
    set_firewall_rule(
        &sys_b,
        &communication_actor_b,
        peer_a_id,
        RequestDirection::In,
        FirewallPermission::none(),
    );

    // Requests should be blocked from B again
    match send_request(&sys_a, &communication_actor_a, peer_b_id) {
        Err(RequestMessageError::Outbound(P2POutboundFailure::Timeout)) => {}
        _ => panic!("Remote firewall should have blocked the request"),
    }
}

#[test]
fn firewall_forbid_out() {
    // Actor A that rejects all traffic
    let sys_a = ActorSystem::new().expect("Failed to create actor system.");
    let blank_actor = sys_a.actor_of::<BlankActor>("blank").expect("Failed to init actor.");
    let (_, communication_actor_a) = init_system(&sys_a, blank_actor, FirewallPermission::none());

    // Actor B that allows all traffic
    let sys_b = ActorSystem::new().expect("Failed to create actor system.");
    let target_actor = sys_b.actor_of::<ReplyActor>("target").expect("Failed to init actor.");
    let (peer_b_id, communication_actor_b) = init_system(&sys_b, target_actor, FirewallPermission::all());

    let addr_b = start_listening(&sys_b, &communication_actor_b, None);

    let res = add_peer(&sys_a, &communication_actor_a, peer_b_id, Some(addr_b), None);
    assert!(res.is_ok());

    // Outgoing request should be blocked by As firewall
    match send_request(&sys_a, &communication_actor_a, peer_b_id) {
        Err(RequestMessageError::LocalFirewallRejected) => {}
        _ => panic!("Local firewall should have blocked the request."),
    }

    // Set rule for As firewall to allow requests to B
    set_firewall_rule(
        &sys_a,
        &communication_actor_a,
        peer_b_id,
        RequestDirection::Out,
        FirewallPermission::all(),
    );

    // Send request
    let res = send_request(&sys_a, &communication_actor_a, peer_b_id);
    assert!(res.is_ok());

    // Forbid requests to B again
    set_firewall_rule(
        &sys_a,
        &communication_actor_a,
        peer_b_id,
        RequestDirection::Out,
        FirewallPermission::none(),
    );

    // Requests should be blocked from A again
    match send_request(&sys_a, &communication_actor_a, peer_b_id) {
        Err(RequestMessageError::LocalFirewallRejected) => {}
        _ => panic!("Remote firewall should have blocked the request"),
    }
}

#[test]
fn firewall_rules_selective() {
    // Actor A that allows all traffic
    let sys_a = ActorSystem::new().expect("Failed to create actor system.");
    let blank_actor = sys_a.actor_of::<BlankActor>("blank").expect("Failed to init actor.");
    let (peer_a_id, communication_actor_a) = init_system(&sys_a, blank_actor, FirewallPermission::all());

    // Actor B with firewall that rejects all connections.
    let sys_b = ActorSystem::new().expect("Failed to create actor system.");
    let target_actor = sys_b.actor_of::<ReplyActor>("target").expect("Failed to init actor.");
    let (peer_b_id, communication_actor_b) = init_system(&sys_b, target_actor, FirewallPermission::none());

    let addr_b = start_listening(&sys_b, &communication_actor_b, None);

    let res = add_peer(&sys_a, &communication_actor_a, peer_b_id, Some(addr_b), None);
    assert!(res.is_ok());

    // set B's firewall to only allow Request::Ping
    let permission = RequestPermission::Ping.permission();
    match task::block_on(try_ask(
        &sys_b,
        &communication_actor_b,
        CommunicationRequest::ConfigureFirewall(FirewallRule::AddPermissions {
            peers: vec![peer_a_id],
            change_default: false,
            direction: RequestDirection::In,
            permissions: vec![permission],
        }),
    )) {
        Some(CommunicationResults::ConfigureFirewallAck) => {}
        _ => panic!("Unexpected Response"),
    }

    // Request::Ping should be allowed
    let res = send_request(&sys_a, &communication_actor_a, peer_b_id);
    assert!(res.is_ok());

    // Request::Other should not be allowed
    if let Some(CommunicationResults::RequestMsgResult(res)) = task::block_on(try_ask(
        &sys_a,
        &communication_actor_a,
        CommunicationRequest::RequestMsg {
            peer_id: peer_b_id,
            request: Request::Other,
        },
    )) {
        match res {
            Err(RequestMessageError::Outbound(P2POutboundFailure::Timeout)) => {}
            _ => panic!("Remote firewall should have blocked the request"),
        }
    } else {
        panic!("Unexpected Response");
    }
}

#[test]
fn relay() {
    // init relay system and start listening
    let relay_sys = ActorSystem::new().expect("Failed to create actor system.");
    let client = relay_sys
        .actor_of::<BlankActor>("blank")
        .expect("Failed to init actor.");
    let (relay_peer_id, relay_comms_actor) = init_system(&relay_sys, client, FirewallPermission::all());
    let relay_addr = start_listening(&relay_sys, &relay_comms_actor, None);

    // init source system and add relay for dialing
    let src_sys = ActorSystem::new().expect("Failed to create actor system.");
    let client = src_sys.actor_of::<BlankActor>("blank").expect("Failed to init actor.");
    let (src_peer_id, src_comms_actor) = init_system(&src_sys, client, FirewallPermission::all());
    let peer_id = add_peer(
        &src_sys,
        &src_comms_actor,
        relay_peer_id,
        Some(relay_addr.clone()),
        Some(RelayDirection::Dialing),
    );
    assert_eq!(peer_id.expect("Peer could not be reached."), relay_peer_id);

    // init destination and add relay for listening and dialing
    let dest_sys = ActorSystem::new().expect("Failed to create actor system.");
    let client = dest_sys
        .actor_of::<ReplyActor>("destination")
        .expect("Failed to init actor.");
    let (dest_peer_id, dest_comms_actor) = init_system(&dest_sys, client, FirewallPermission::all());
    let peer_id = add_peer(
        &dest_sys,
        &dest_comms_actor,
        relay_peer_id,
        Some(relay_addr),
        Some(RelayDirection::Both),
    );
    assert_eq!(peer_id.expect("Peer could not be reached."), relay_peer_id);

    // source peer adds dst peer without address, so that relay is used
    let peer_id = add_peer(&src_sys, &src_comms_actor, dest_peer_id, None, None);
    assert_eq!(peer_id.expect("Peer could not be reached."), dest_peer_id);

    // destination peer should not be able to reach source peer since it only uses relay for dialing
    let peer_id = add_peer(&dest_sys, &dest_comms_actor, src_peer_id, None, None);
    assert!(peer_id.is_err());

    // Sending request from source to destination should be successful
    let res = send_request(&src_sys, &src_comms_actor, dest_peer_id);
    assert!(res.is_ok());

    // destination stops listening to relay and only uses it for Dialing
    let peer_id = config_relay(&dest_sys, &dest_comms_actor, relay_peer_id, RelayDirection::Dialing);
    assert_eq!(peer_id, relay_peer_id);

    // Sending request from source to destination should not be allowed anymore
    let res = send_request(&src_sys, &src_comms_actor, dest_peer_id);
    assert!(res.is_err());
}<|MERGE_RESOLUTION|>--- conflicted
+++ resolved
@@ -228,11 +228,7 @@
             is_relay,
         },
     )) {
-<<<<<<< HEAD
-        Some(CommunicationResults::EstablishConnectionResult(res)) => res,
-=======
         Some(CommunicationResults::AddPeerResult(res)) => res,
->>>>>>> a4145820
         other => panic!("{:?}", other),
     }
 }
