// Copyright 2020-2021 IOTA Stiftung
// SPDX-License-Identifier: Apache-2.0

use crate::behaviour::{P2PInboundFailure, P2POutboundFailure};
use libp2p::{
    core::{
        connection::{ConnectedPoint, ConnectionError, ConnectionLimit, PendingConnectionError},
        Multiaddr, PeerId,
    },
    swarm::DialError,
};
use riker::{actors::ActorRef, Message};

use crate::actor::firewall::FirewallRule;
use std::time::Instant;

/// Direction for which a relay peer is used.
#[derive(Debug, Clone)]
pub enum RelayDirection {
    /// Use the relay if a peer can not be dialed directly.
    Dialing,
    /// Maintain a keep-alive connection to a relay peer that then can relay
    /// messages from remote peers to the local peer.
    Listening,
    /// Use the peer for Dialing and Listening.
    Both,
}

/// Requests for the [`CommunicationActor`].
#[derive(Debug, Clone)]
pub enum CommunicationRequest<Req, ClientMsg: Message> {
    /// Send a request to a remote peer.
    /// This requires that a connection to the targeted peer has been established and is active.
    RequestMsg { peer_id: PeerId, request: Req },
    /// Set the actor reference that incoming request are forwarded to.
    SetClientRef(ActorRef<ClientMsg>),
    /// Add dialing information for a peer.
    /// This will attempt to connect to the peer either by the address or by peer id if it is already known due to e.g.
    /// mDNS.
    /// If the targeted peer is not a relay, and can not be reached directly, it will be attempted to reach
    /// it through a relay, if there are any.
    AddPeer {
        peer_id: PeerId,
        addr: Option<Multiaddr>,
        is_relay: Option<RelayDirection>,
    },
    /// Get information about the swarm with local peer id, listening addresses and active connections.
    GetSwarmInfo,
    /// Ban a peer, which prevents any communication from / to that peer.
    BanPeer(PeerId),
    /// Unban a peer to allow future communication.
    UnbanPeer(PeerId),
    /// Start listening to a port on the swarm.
    /// If no `Multiaddr` is provided, the address will be OS assigned.
    StartListening(Option<Multiaddr>),
    /// Stop listening locally to the swarm. Without a listener, the local peer can not be directly dialed from remote.
    /// Relayed listening addresses will not be removed with this.
    RemoveListener,
    /// Configure to use a peer as relay for dialing, listening, or both.
    /// The peer has to be known, which means that it has to be added with `CommunicationRequest::AddPeer` before.
    /// Existing relay configuration for the same peer is overwritten with this.
    /// If the the direction includes listening on the relay.
    ConfigRelay { peer_id: PeerId, direction: RelayDirection },
    /// Stop using the peer as relay.
    RemoveRelay(PeerId),
    /// Add or remove a rule of the firewall.
    /// If a rule for a peer & direction combination already exists, it is overwritten.
    ConfigureFirewall(FirewallRule),
    /// Shutdown communication actor.
    Shutdown,
}

#[derive(Debug, Clone)]
pub enum RequestMessageError {
    /// Possible failures occurring in the context of sending an outbound request and receiving the response.
    Outbound(P2POutboundFailure),
    /// Possible failures occurring in the context of receiving an inbound request and sending a response.
    Inbound(P2PInboundFailure),
    /// The request was rejected by the local firewall.
    LocalFirewallRejected,
}

/// Information about the connection with a remote peer as maintained in the ConnectionManager.
#[derive(Clone, Debug)]
pub struct EstablishedConnection {
    start: Instant,
    connected_point: ConnectedPoint,
    is_relay: Option<RelayDirection>,
}

impl EstablishedConnection {
    pub fn new(connected_point: ConnectedPoint, is_relay: Option<RelayDirection>) -> Self {
        EstablishedConnection {
            start: Instant::now(),
            connected_point,
            is_relay,
        }
    }
}

/// Returned results from the [`CommunicationActor`]
#[derive(Debug, Clone)]
pub enum CommunicationResults<Res> {
    /// Response or Error for an [`RequestMsg`] to a remote peer
    RequestMsgResult(Result<Res, RequestMessageError>),
    /// New client actor reference was set.
    SetClientRefAck,
    /// Result of trying to connect a peer after adding it.
    AddPeerResult(Result<PeerId, ConnectPeerError>),
    /// Check if the connection exists.
    CheckConnectionResult {
        peer_id: PeerId,
        is_connected: bool,
    },
    /// Information about the local swarm.
    SwarmInfo {
        /// The local peer id.
        peer_id: PeerId,
        /// The listening addresses of the local system.
        /// Not all of theses addresses can be reached from outside of the network since they might be localhost or
        /// private IPs.
        listeners: Vec<Multiaddr>,
        /// Established connections.
        connections: Vec<(PeerId, EstablishedConnection)>,
    },
    BannedPeerAck(PeerId),
    UnbannedPeerAck(PeerId),
    /// Result of starting a new listener on the swarm.
    /// If it was successful, one of the listening addresses is returned, which will show the listening port.
    StartListeningResult(Result<Multiaddr, ()>),
    /// Stopped listening to the swarm for incoming connections.
    RemoveListenerAck,
    /// Result for configuring the Relay.
    /// Error if the relay could not be reached because no address is known or dialing the address failed.
    ConfigRelayResult(Result<PeerId, ConnectPeerError>),
    /// Successfully removed relay.
    RemoveRelayAck,
    /// Successfully set firewall rule.
    ConfigureFirewallAck,
}

/// Errors that can occur in the context of a pending `Connection`.
#[derive(Debug, Clone)]
pub enum ConnectPeerError {
    /// The peer is currently banned.
    Banned,
    /// No addresses for the peer to dial
    NoAddresses,
    /// An error occurred while negotiating the transport protocol(s).
    Transport,
    /// The peer identity obtained on the connection did not
    /// match the one that was expected or is otherwise invalid.
    InvalidPeerId,
    /// The connection was dropped because the connection limit
    /// for a peer has been reached.
    ConnectionLimit(ConnectionLimit),
    /// An I/O error occurred on the connection.
    Io,
    /// The connection handler produced an error.
    Handler,
    /// Timout on connection attempt
    Timeout,
    /// The address given for dialing is invalid.
    InvalidAddress(Multiaddr),
}

impl<TTransErr> From<PendingConnectionError<TTransErr>> for ConnectPeerError {
    fn from(error: PendingConnectionError<TTransErr>) -> Self {
        match error {
            PendingConnectionError::Transport(_) => ConnectPeerError::Transport,
            PendingConnectionError::InvalidPeerId => ConnectPeerError::InvalidPeerId,
            PendingConnectionError::ConnectionLimit(limit) => ConnectPeerError::ConnectionLimit(limit),
            PendingConnectionError::IO(_) => ConnectPeerError::Io,
<<<<<<< HEAD
=======
        }
    }
}

impl<TTransErr> From<&PendingConnectionError<TTransErr>> for ConnectPeerError {
    fn from(error: &PendingConnectionError<TTransErr>) -> Self {
        match error {
            PendingConnectionError::Transport(_) => ConnectPeerError::Transport,
            PendingConnectionError::InvalidPeerId => ConnectPeerError::InvalidPeerId,
            PendingConnectionError::ConnectionLimit(limit) => ConnectPeerError::ConnectionLimit(limit.clone()),
            PendingConnectionError::IO(_) => ConnectPeerError::Io,
>>>>>>> a4145820
        }
    }
}

impl From<DialError> for ConnectPeerError {
    fn from(error: DialError) -> Self {
        match error {
            DialError::Banned => ConnectPeerError::Banned,
            DialError::ConnectionLimit(limit) => ConnectPeerError::ConnectionLimit(limit),
            DialError::NoAddresses => ConnectPeerError::NoAddresses,
            DialError::InvalidAddress(addr) => ConnectPeerError::InvalidAddress(addr),
        }
    }
}

impl<THandlerErr> From<ConnectionError<THandlerErr>> for ConnectPeerError {
    fn from(error: ConnectionError<THandlerErr>) -> Self {
        match error {
            ConnectionError::Handler(_) => ConnectPeerError::Handler,
            ConnectionError::IO(_) => ConnectPeerError::Io,
        }
    }
}<|MERGE_RESOLUTION|>--- conflicted
+++ resolved
@@ -171,20 +171,6 @@
             PendingConnectionError::InvalidPeerId => ConnectPeerError::InvalidPeerId,
             PendingConnectionError::ConnectionLimit(limit) => ConnectPeerError::ConnectionLimit(limit),
             PendingConnectionError::IO(_) => ConnectPeerError::Io,
-<<<<<<< HEAD
-=======
-        }
-    }
-}
-
-impl<TTransErr> From<&PendingConnectionError<TTransErr>> for ConnectPeerError {
-    fn from(error: &PendingConnectionError<TTransErr>) -> Self {
-        match error {
-            PendingConnectionError::Transport(_) => ConnectPeerError::Transport,
-            PendingConnectionError::InvalidPeerId => ConnectPeerError::InvalidPeerId,
-            PendingConnectionError::ConnectionLimit(limit) => ConnectPeerError::ConnectionLimit(limit.clone()),
-            PendingConnectionError::IO(_) => ConnectPeerError::Io,
->>>>>>> a4145820
         }
     }
 }
