--- conflicted
+++ resolved
@@ -88,13 +88,8 @@
     /// assert!(store.get(key.clone()).is_ok());
     /// assert!(store.get(key).unwrap().deref().is_some());
     /// ```
-<<<<<<< HEAD
     pub fn get(&self, key: Vec<u8>) -> Result<Option<Vec<u8>>, ClientError> {
         let guard = self.cache.try_read().map_err(|_| ClientError::LockAcquireFailed)?;
-=======
-    pub fn get(&self, key: Vec<u8>) -> Result<StoreGuard<'_>, ClientError> {
-        let guard = self.cache.try_read()?;
->>>>>>> 8da39fca
 
         // Problem: The returned rwread guard is local to this function, hence we can't return a borrowed ref
         // to the inner value. we could return the guard itself, but would rely on the user to deref the rwguard
